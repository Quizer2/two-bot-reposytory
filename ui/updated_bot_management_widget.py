"""
Updated Bot Management Widget - Zintegrowany z nową architekturą

Widget zarządzania botami używający IntegratedDataManager i UpdatedBotManager
dla spójnego przepływu danych.
"""

import sys
import asyncio
from datetime import datetime, timedelta
from typing import Dict, List, Optional, Any, Tuple
from decimal import Decimal

try:
    from PyQt6.QtWidgets import (
        QWidget, QVBoxLayout, QHBoxLayout, QGridLayout, QFormLayout,
        QLabel, QPushButton, QFrame, QScrollArea, QTabWidget,
        QTableWidget, QTableWidgetItem, QHeaderView, QComboBox,
        QLineEdit, QSpinBox, QDoubleSpinBox, QCheckBox, QGroupBox,
        QTextEdit, QProgressBar, QSplitter, QTreeWidget, QTreeWidgetItem,
        QMessageBox, QMenu, QFileDialog, QDateEdit, QApplication,
        QDialog, QDialogButtonBox, QAbstractItemView, QSizePolicy
    )
    from PyQt6.QtCore import (
        Qt, QTimer, pyqtSignal, QSize, QDate, QPropertyAnimation,
        QEasingCurve, QParallelAnimationGroup, QThread, pyqtSlot
    )
    from PyQt6.QtGui import (
        QFont, QPixmap, QIcon, QPalette, QColor, QPainter,
        QPen, QBrush, QLinearGradient, QAction, QContextMenuEvent
    )
    PYQT_AVAILABLE = True
except ImportError as e:
    print(f"PyQt6 import error in updated_bot_management_widget.py: {e}")
    PYQT_AVAILABLE = False
    # Fallback classes
    class QWidget: pass
    class QVBoxLayout: pass
    class QHBoxLayout: pass
    class QLabel: pass
    class QPushButton: pass

import os
sys.path.append(os.path.dirname(os.path.dirname(os.path.abspath(__file__))))

from utils.config_manager import get_config_manager, get_ui_setting, get_app_setting
from utils.logger import get_logger, LogType
from utils.helpers import FormatHelper, CalculationHelper

try:
    from ui.styles import COLORS
except ImportError:
    COLORS = {
        'primary': '#667eea',
        'secondary': '#764ba2'
    }

# Import UI components
try:
    from ui.flow_layout import FlowLayout
    FLOW_LAYOUT_AVAILABLE = True
except ImportError:
    FLOW_LAYOUT_AVAILABLE = False

class BotCard(QWidget):
    """Karta pojedynczego bota z nowoczesnym designem"""
    
    start_bot_signal = pyqtSignal(str)
    stop_bot_signal = pyqtSignal(str)
    edit_bot_signal = pyqtSignal(str)
    delete_bot_signal = pyqtSignal(str)
    
    def __init__(self, bot_id: str, bot_data: Dict[str, Any], parent=None):
        super().__init__(parent)
        self.bot_id = bot_id
        self.bot_data = bot_data
        self.setup_ui()
        self.apply_style()
        self.update_data(bot_data)
    
    def setup_ui(self):
        """Konfiguracja UI karty bota"""
        self.setObjectName("botCard")
        layout = QVBoxLayout(self)
        layout.setContentsMargins(15, 15, 15, 15)
        layout.setSpacing(12)
        
        # Header z nazwą i statusem
        header_layout = QHBoxLayout()
        
        # Nazwa bota
        self.name_label = QLabel(self.bot_data.get('name', 'Unknown Bot'))
        self.name_label.setObjectName("botName")
        header_layout.addWidget(self.name_label)
        
        header_layout.addStretch()
        
        # Status indicator
        self.status_indicator = QLabel("●")
        self.status_indicator.setObjectName("statusIndicator")
        header_layout.addWidget(self.status_indicator)
        
        layout.addLayout(header_layout)
        
        # Informacje o bocie
        info_layout = QGridLayout()
        info_layout.setSpacing(8)
        
        # Strategia
        strategy_label = QLabel("Strategia:")
        strategy_label.setObjectName("infoLabel")
        self.strategy_value = QLabel(self.bot_data.get('strategy', 'N/A'))
        self.strategy_value.setObjectName("infoValue")
        info_layout.addWidget(strategy_label, 0, 0)
        info_layout.addWidget(self.strategy_value, 0, 1)
        
        # Para handlowa
        symbol_label = QLabel("Para:")
        symbol_label.setObjectName("infoLabel")
        self.symbol_value = QLabel(self.bot_data.get('symbol', 'N/A'))
        self.symbol_value.setObjectName("infoValue")
        info_layout.addWidget(symbol_label, 1, 0)
        info_layout.addWidget(self.symbol_value, 1, 1)
        
        # P&L
        pnl_label = QLabel("P&L:")
        pnl_label.setObjectName("infoLabel")
        self.pnl_value = QLabel("$0.00")
        self.pnl_value.setObjectName("pnlValue")
        info_layout.addWidget(pnl_label, 2, 0)
        info_layout.addWidget(self.pnl_value, 2, 1)
        
        # Liczba transakcji
        trades_label = QLabel("Transakcje:")
        trades_label.setObjectName("infoLabel")
        self.trades_value = QLabel("0")
        self.trades_value.setObjectName("infoValue")
        info_layout.addWidget(trades_label, 3, 0)
        info_layout.addWidget(self.trades_value, 3, 1)
        
        layout.addLayout(info_layout)
        
        # Przyciski akcji
        buttons_layout = QHBoxLayout()
        buttons_layout.setSpacing(8)
        
        self.start_stop_btn = QPushButton()
        self.start_stop_btn.setObjectName("actionButton")
        self.start_stop_btn.clicked.connect(self.toggle_bot)
        buttons_layout.addWidget(self.start_stop_btn)
        
        edit_btn = QPushButton("⚙️")
        edit_btn.setObjectName("iconButton")
        edit_btn.setToolTip("Edytuj konfigurację")
        edit_btn.clicked.connect(lambda: self.edit_bot_signal.emit(self.bot_id))
        buttons_layout.addWidget(edit_btn)
        
        delete_btn = QPushButton("🗑️")
        delete_btn.setObjectName("iconButton")
        delete_btn.setToolTip("Usuń bota")
        delete_btn.clicked.connect(lambda: self.delete_bot_signal.emit(self.bot_id))
        buttons_layout.addWidget(delete_btn)
        
        layout.addLayout(buttons_layout)
    
    def apply_style(self):
        """Zastosuj style do karty"""
<<<<<<< HEAD
        primary = COLORS.get('primary', '#667eea')
        secondary = COLORS.get('secondary', '#764ba2')
        self.setStyleSheet(f"""
            QWidget#botCard {{
                background: #ffffff;
                border: 1px solid rgba(29, 53, 87, 0.08);
                border-radius: 18px;
                margin: 4px 0;
                padding: 4px;
                box-shadow: 0 12px 32px rgba(15, 23, 42, 0.06);
                border-top: 3px solid {primary};
            }}
            QWidget#botCard:hover {{
                border: 1px solid rgba(102, 126, 234, 0.25);
                box-shadow: 0 16px 40px rgba(102, 126, 234, 0.18);
            }}
            QLabel#botName {{
                font-size: 16px;
                font-weight: 600;
                color: #1f2a44;
            }}
            QLabel#statusIndicator {{
                font-size: 18px;
=======
        self.setStyleSheet("""
            QWidget {
                background-color: #1a1a1a;
                border: 1px solid #2a2a2a;
                border-radius: 12px;
                margin: 5px;
                color: #eaeaea;
            }
            QWidget:hover {
                border-color: #667eea;
            }
            QLabel#botName {
                font-size: 16px;
                font-weight: bold;
                color: #ffffff;
            }
            QLabel#statusIndicator {
                font-size: 20px;
>>>>>>> 0cdd1ea1
                margin-left: 5px;
            }}
            QLabel#infoLabel {{
                font-size: 12px;
<<<<<<< HEAD
                color: #5f6c7b;
=======
                color: #c9c9c9;
>>>>>>> 0cdd1ea1
                font-weight: 500;
            }}
            QLabel#infoValue {{
                font-size: 12px;
<<<<<<< HEAD
                color: #1f2a44;
            }}
            QLabel#pnlValue {{
=======
                color: #f0f0f0;
            }
            QLabel#pnlValue {
>>>>>>> 0cdd1ea1
                font-size: 12px;
                font-weight: 600;
            }}
            QPushButton#actionButton {{
                background: qlineargradient(x1:0, y1:0, x2:1, y2:0,
                    stop:0 {primary}, stop:1 {secondary});
                color: white;
                border: none;
                border-radius: 10px;
                padding: 8px 18px;
                font-weight: 600;
                min-width: 120px;
                min-height: 36px;
            }}
            QPushButton#actionButton:hover {{
                background: qlineargradient(x1:0, y1:0, x2:1, y2:0,
                    stop:0 rgba(102, 126, 234, 0.9), stop:1 rgba(118, 75, 162, 0.9));
            }}
            QPushButton#iconButton {{
                background: rgba(102, 126, 234, 0.08);
                border: none;
                color: {primary};
                font-size: 16px;
                padding: 6px 10px;
                min-width: 34px;
                min-height: 34px;
                border-radius: 8px;
            }}
            QPushButton#iconButton:hover {{
                background: rgba(102, 126, 234, 0.16);
            }}
        """)
        self._start_button_style = f"""
            QPushButton#actionButton {{
                background: qlineargradient(x1:0, y1:0, x2:1, y2:0,
                    stop:0 {primary}, stop:1 {secondary});
                color: white;
                border: none;
                border-radius: 10px;
                padding: 8px 18px;
                font-weight: 600;
                min-width: 120px;
                min-height: 36px;
            }}
            QPushButton#actionButton:hover {{
                background: qlineargradient(x1:0, y1:0, x2:1, y2:0,
                    stop:0 rgba(102, 126, 234, 0.9), stop:1 rgba(118, 75, 162, 0.9));
            }}
        """
        self._stop_button_style = """
            QPushButton#actionButton {
<<<<<<< HEAD
                background: qlineargradient(x1:0, y1:0, x2:1, y2:0,
                    stop:0 #f44336, stop:1 #d32f2f);
                color: white;
                border: none;
                border-radius: 10px;
                padding: 8px 18px;
                font-weight: 600;
                min-width: 120px;
                min-height: 36px;
            }
            QPushButton#actionButton:hover {
                background: qlineargradient(x1:0, y1:0, x2:1, y2:0,
                    stop:0 #ff6659, stop:1 #d84343);
=======
                background-color: #667eea;
                color: white;
                border: none;
                border-radius: 8px;
                padding: 6px 12px;
                font-weight: 600;
                min-width: 60px;
            }
            QPushButton#actionButton:hover {
                background-color: #576bd6;
            }
            QPushButton#actionButton:pressed {
                background-color: #4a5bc0;
            }
            QPushButton#iconButton {
                background-color: #2a2a2a;
                border: 1px solid #3a3a3a;
                border-radius: 6px;
                padding: 4px;
                min-width: 30px;
                max-width: 30px;
                min-height: 30px;
                max-height: 30px;
            }
            QPushButton#iconButton:hover {
                background-color: #3a3a3a;
>>>>>>> 0cdd1ea1
            }
        """
        if hasattr(self, 'start_stop_btn'):
            self.start_stop_btn.setStyleSheet(self._start_button_style)
    
    def update_data(self, bot_data: Dict[str, Any]):
        """Aktualizuj dane karty"""
        self.bot_data = bot_data
        
        # Nazwa
        self.name_label.setText(bot_data.get('name', 'Unknown Bot'))
        
        # Status
        status = bot_data.get('status', 'stopped')
        if status == 'running':
            self.status_indicator.setStyleSheet("color: #4CAF50;")
            self.start_stop_btn.setText("⏸️ Stop")
            if hasattr(self, '_stop_button_style'):
                self.start_stop_btn.setStyleSheet(self._stop_button_style)
        elif status == 'error':
            self.status_indicator.setStyleSheet("color: #FF9800;")
            self.start_stop_btn.setText("▶️ Start")
            if hasattr(self, '_start_button_style'):
                self.start_stop_btn.setStyleSheet(self._start_button_style)
        else:  # stopped
            self.status_indicator.setStyleSheet("color: #9E9E9E;")
            self.start_stop_btn.setText("▶️ Start")
            if hasattr(self, '_start_button_style'):
                self.start_stop_btn.setStyleSheet(self._start_button_style)
        
        # Strategia
        self.strategy_value.setText(bot_data.get('strategy', 'N/A'))
        
        # Para
        self.symbol_value.setText(bot_data.get('symbol', 'N/A'))
        
        # P&L
        pnl = bot_data.get('pnl', 0.0)
        pnl_color = "#4CAF50" if pnl >= 0 else "#F44336"
        pnl_sign = "+" if pnl >= 0 else ""
        self.pnl_value.setText(f"{pnl_sign}${pnl:.2f}")
        self.pnl_value.setStyleSheet(f"color: {pnl_color}; font-weight: 600;")
        
        # Transakcje
        trades = bot_data.get('trades_count', 0)
        self.trades_value.setText(str(trades))
    
    def toggle_bot(self):
        """Przełącz status bota"""
        status = self.bot_data.get('status', 'stopped')
        if status == 'running':
            self.stop_bot_signal.emit(self.bot_id)
        else:
            self.start_bot_signal.emit(self.bot_id)

class BotConfigDialog(QDialog):
    """Dialog konfiguracji nowego bota"""
    
    def __init__(self, parent=None, bot_data=None):
        super().__init__(parent)
        self.bot_data = bot_data or {}
        self.setWindowTitle("Konfiguracja Bota" if not bot_data else "Edycja Bota")
        self.setModal(True)
        self.resize(500, 600)
        self.setup_ui()
    
    def setup_ui(self):
        """Konfiguracja UI dialogu"""
        layout = QVBoxLayout(self)
        
        # Scroll area
        scroll = QScrollArea()
        scroll.setWidgetResizable(True)
        
        form_widget = QWidget()
        form_layout = QFormLayout(form_widget)
        form_layout.setSpacing(15)
        
        # Podstawowe ustawienia
        basic_group = QGroupBox("Podstawowe Ustawienia")
        basic_layout = QFormLayout(basic_group)
        
        self.name_edit = QLineEdit(self.bot_data.get('name', ''))
        self.name_edit.setPlaceholderText("Nazwa bota")
        basic_layout.addRow("Nazwa:", self.name_edit)
        
        self.exchange_combo = QComboBox()
        self.exchange_combo.addItems(["Binance", "Bybit", "OKX", "KuCoin"])
        self.exchange_combo.setCurrentText(self.bot_data.get('exchange', 'Binance'))
        basic_layout.addRow("Giełda:", self.exchange_combo)
        
        self.symbol_edit = QLineEdit(self.bot_data.get('symbol', 'BTC/USDT'))
        self.symbol_edit.setPlaceholderText("Para handlowa")
        basic_layout.addRow("Para:", self.symbol_edit)
        
        form_layout.addRow(basic_group)
        
        # Strategia
        strategy_group = QGroupBox("Strategia")
        strategy_layout = QFormLayout(strategy_group)
        
        self.strategy_combo = QComboBox()
        self.strategy_combo.addItems(["DCA", "Grid Trading", "Scalping", "Custom"])
        self.strategy_combo.setCurrentText(self.bot_data.get('strategy', 'DCA'))
        strategy_layout.addRow("Typ strategii:", self.strategy_combo)
        
        form_layout.addRow(strategy_group)
        
        # Zarządzanie ryzykiem
        risk_group = QGroupBox("Zarządzanie Ryzykiem")
        risk_layout = QFormLayout(risk_group)
        
        self.position_size_spin = QDoubleSpinBox()
        self.position_size_spin.setRange(0.01, 10000.0)
        self.position_size_spin.setValue(self.bot_data.get('position_size', 100.0))
        self.position_size_spin.setSuffix(" USDT")
        risk_layout.addRow("Wielkość pozycji:", self.position_size_spin)
        
        self.stop_loss_spin = QDoubleSpinBox()
        self.stop_loss_spin.setRange(0.1, 50.0)
        self.stop_loss_spin.setValue(self.bot_data.get('stop_loss', 5.0))
        self.stop_loss_spin.setSuffix(" %")
        risk_layout.addRow("Stop Loss:", self.stop_loss_spin)
        
        self.take_profit_spin = QDoubleSpinBox()
        self.take_profit_spin.setRange(0.1, 100.0)
        self.take_profit_spin.setValue(self.bot_data.get('take_profit', 10.0))
        self.take_profit_spin.setSuffix(" %")
        risk_layout.addRow("Take Profit:", self.take_profit_spin)
        
        form_layout.addRow(risk_group)
        
        scroll.setWidget(form_widget)
        layout.addWidget(scroll)
        
        # Przyciski
        buttons = QDialogButtonBox(
            QDialogButtonBox.StandardButton.Ok | QDialogButtonBox.StandardButton.Cancel
        )
        buttons.accepted.connect(self.accept)
        buttons.rejected.connect(self.reject)
        layout.addWidget(buttons)
    
    def get_config(self) -> Dict[str, Any]:
        """Pobierz konfigurację z formularza"""
        return {
            'name': self.name_edit.text(),
            'exchange': self.exchange_combo.currentText(),
            'symbol': self.symbol_edit.text(),
            'strategy': self.strategy_combo.currentText(),
            'position_size': self.position_size_spin.value(),
            'stop_loss': self.stop_loss_spin.value(),
            'take_profit': self.take_profit_spin.value()
        }

class UpdatedBotManagementWidget(QWidget):
    """
    Zaktualizowany widget zarządzania botami z integracją IntegratedDataManager
    """
    
    def __init__(self, integrated_data_manager, parent=None):
        if not PYQT_AVAILABLE:
            print("PyQt6 not available, UpdatedBotManagementWidget will not function properly")
            return
            
        super().__init__(parent)
        
        self.integrated_data_manager = integrated_data_manager
        self.config_manager = get_config_manager()
        self.logger = get_logger("updated_bot_management", LogType.USER)

        # Dane botów
        self.bots_data = {}
        self.bot_cards = {}
        self.ai_last_snapshot = None
        # Throttling odświeżania
        self._refresh_in_progress = False
        self._last_refresh_time = None
        self._refresh_min_interval = 1.0  # sekundy

        # Timer odświeżania
        self.refresh_timer = QTimer()
        self.refresh_timer.timeout.connect(self.refresh_data)
        
        self.setup_ui()
        self.setup_data_callbacks()
        self.apply_theme()
        self.start_refresh_timer()
        
        self.logger.info("Updated bot management widget initialized")
    
    def setup_ui(self):
        """Konfiguracja interfejsu"""
        # Główny layout z przewijaniem całej strony
        layout = QVBoxLayout(self)
<<<<<<< HEAD
        layout.setSpacing(18)
        layout.setContentsMargins(24, 24, 24, 24)

        header_frame = QFrame()
        header_frame.setObjectName("sectionCard")
        header_layout = QHBoxLayout(header_frame)
        header_layout.setContentsMargins(24, 24, 24, 24)
        header_layout.setSpacing(16)

        title_box = QVBoxLayout()
        title = QLabel("Centrum zarządzania botami")
=======
        layout.setContentsMargins(0, 0, 0, 0)

        scroll_area = QScrollArea()
        scroll_area.setWidgetResizable(True)
        scroll_area.setHorizontalScrollBarPolicy(Qt.ScrollBarPolicy.ScrollBarAlwaysOff)

        page_widget = QWidget()
        page_layout = QVBoxLayout(page_widget)
        page_layout.setSpacing(20)
        page_layout.setContentsMargins(20, 20, 20, 20)
        
        # Header
        header_layout = QHBoxLayout()
        
        title = QLabel("Zarządzanie Botami")
>>>>>>> 0cdd1ea1
        title.setObjectName("pageTitle")
        title.setFont(QFont("Segoe UI", 20, QFont.Weight.Bold))
        title.setStyleSheet("color: #1f2a44;")
        title_box.addWidget(title)

        subtitle = QLabel("Twórz, uruchamiaj i monitoruj boty w jednym miejscu. Wszystkie akcje są powiązane z danymi systemu.")
        subtitle.setObjectName("cardSubtitle")
        subtitle.setWordWrap(True)
        title_box.addWidget(subtitle)
        title_box.addStretch()
        header_layout.addLayout(title_box, stretch=3)

        controls_layout = QVBoxLayout()
        controls_layout.setSpacing(10)

        # Przyciski akcji
        add_bot_btn = QPushButton("➕ Dodaj bota")
        add_bot_btn.setObjectName("inlineAction")
        add_bot_btn.setCursor(Qt.CursorShape.PointingHandCursor)
        add_bot_btn.clicked.connect(self.add_new_bot)
        controls_layout.addWidget(add_bot_btn)

        refresh_ai_btn = QPushButton("🔄 Odśwież dane AI")
        refresh_ai_btn.setObjectName("inlineAction")
        refresh_ai_btn.setCursor(Qt.CursorShape.PointingHandCursor)
        refresh_ai_btn.clicked.connect(self.trigger_ai_refresh)
        controls_layout.addWidget(refresh_ai_btn)
        self.refresh_ai_btn = refresh_ai_btn

        buttons_row = QHBoxLayout()
        buttons_row.setSpacing(10)

        start_all_btn = QPushButton("▶️ Start wszystkie")
        start_all_btn.setObjectName("inlineAction")
        start_all_btn.setCursor(Qt.CursorShape.PointingHandCursor)
        start_all_btn.clicked.connect(self.start_all_bots)
        buttons_row.addWidget(start_all_btn)

        stop_all_btn = QPushButton("⏸️ Stop wszystkie")
        stop_all_btn.setObjectName("inlineAction")
        stop_all_btn.setCursor(Qt.CursorShape.PointingHandCursor)
        stop_all_btn.clicked.connect(self.stop_all_bots)
<<<<<<< HEAD
        buttons_row.addWidget(stop_all_btn)

        controls_layout.addLayout(buttons_row)
        controls_layout.addStretch()
        header_layout.addLayout(controls_layout, stretch=2)

        layout.addWidget(header_frame)

        content_scroll = QScrollArea()
        content_scroll.setWidgetResizable(True)
        try:
            content_scroll.setFrameShape(QFrame.Shape.NoFrame)
        except Exception:
            pass
        content_scroll.setHorizontalScrollBarPolicy(Qt.ScrollBarPolicy.ScrollBarAlwaysOff)

        content_widget = QWidget()
        content_layout = QVBoxLayout(content_widget)
        content_layout.setSpacing(24)
        content_layout.setContentsMargins(4, 4, 4, 24)

        # Statystyki
        self.setup_stats_section(content_layout)

        # Panel danych AI
        self.setup_ai_insights_section(content_layout)

        # Boty
        self.setup_bots_section(content_layout)

        content_layout.addStretch()
        content_scroll.setWidget(content_widget)
        layout.addWidget(content_scroll)
=======
        header_layout.addWidget(stop_all_btn)
        
        page_layout.addLayout(header_layout)
        
        # Statystyki
        self.setup_stats_section(page_layout)
        page_layout.addSpacing(12)

        # Panel danych AI
        self.setup_ai_insights_section(page_layout)
        page_layout.addSpacing(12)

        # Boty
        self.setup_bots_section(page_layout)

        scroll_area.setWidget(page_widget)
        layout.addWidget(scroll_area)
>>>>>>> 0cdd1ea1

    def setup_stats_section(self, parent_layout):
        """Konfiguracja sekcji statystyk"""
        stats_frame = QFrame()
        stats_frame.setObjectName("sectionCard")
        stats_layout = QHBoxLayout(stats_frame)
        stats_layout.setSpacing(18)
        stats_layout.setContentsMargins(24, 24, 24, 24)
        
        # Całkowita liczba botów
        total_card = self.create_stat_card("Wszystkie Boty", "0", "#2196F3")
        self.total_bots_label = total_card.findChild(QLabel, "statValue")
        stats_layout.addWidget(total_card)
        
        # Aktywne boty
        active_card = self.create_stat_card("Aktywne", "0", "#4CAF50")
        self.active_bots_label = active_card.findChild(QLabel, "statValue")
        stats_layout.addWidget(active_card)
        
        # Zatrzymane boty
        stopped_card = self.create_stat_card("Zatrzymane", "0", "#9E9E9E")
        self.stopped_bots_label = stopped_card.findChild(QLabel, "statValue")
        stats_layout.addWidget(stopped_card)
        
        # Całkowity P&L
        pnl_card = self.create_stat_card("Całkowity P&L", "$0.00", "#FF9800")
        self.total_pnl_label = pnl_card.findChild(QLabel, "statValue")
        stats_layout.addWidget(pnl_card)
        
        parent_layout.addWidget(stats_frame)

    def setup_ai_insights_section(self, parent_layout):
        ai_group = QGroupBox("Panel danych AI bota")
        ai_group.setObjectName("aiInsightsGroup")
        ai_group.setStyleSheet("""
            QGroupBox#aiInsightsGroup {
                background: #ffffff;
                border: 1px solid rgba(29, 53, 87, 0.08);
                border-radius: 18px;
                margin-top: 16px;
                padding-top: 24px;
            }
            QGroupBox#aiInsightsGroup::title {
                subcontrol-origin: margin;
                subcontrol-position: top left;
                padding: 0 18px;
                margin-top: 0;
                font-weight: 600;
                color: #1f2a44;
            }
        """)
        ai_layout = QVBoxLayout(ai_group)
<<<<<<< HEAD
        ai_layout.setSpacing(16)
        ai_layout.setContentsMargins(24, 24, 24, 24)
=======
        ai_layout.setSpacing(14)
        ai_layout.setContentsMargins(18, 18, 18, 18)
        ai_group.setSizePolicy(QSizePolicy.Policy.Expanding, QSizePolicy.Policy.Expanding)
>>>>>>> 0cdd1ea1

        self.ai_status_label = QLabel("Oczekiwanie na dane AI ...")
        self.ai_status_label.setObjectName("aiStatusLabel")
        self.ai_status_label.setWordWrap(True)
        ai_layout.addWidget(self.ai_status_label)

        self.ai_price_table = QTableWidget(0, 6)
        self.ai_price_table.setObjectName("aiPriceTable")
        self.ai_price_table.setHorizontalHeaderLabels([
            "Symbol",
            "Cena",
            "Bid",
            "Ask",
            "Zmiana 24h",
            "Wolumen 24h",
        ])
        self.ai_price_table.horizontalHeader().setSectionResizeMode(QHeaderView.ResizeMode.Stretch)
        self.ai_price_table.horizontalHeader().setStretchLastSection(True)
        self.ai_price_table.verticalHeader().setVisible(False)
        self.ai_price_table.setEditTriggers(QTableWidget.EditTrigger.NoEditTriggers)
        self.ai_price_table.setAlternatingRowColors(True)
<<<<<<< HEAD
=======
        self.ai_price_table.verticalHeader().setDefaultSectionSize(30)
        self.ai_price_table.setShowGrid(False)
        self.ai_price_table.setSelectionMode(QAbstractItemView.SelectionMode.NoSelection)
        self.ai_price_table.setSizePolicy(QSizePolicy.Policy.Expanding, QSizePolicy.Policy.Preferred)
>>>>>>> 0cdd1ea1
        ai_layout.addWidget(self.ai_price_table)
        ai_layout.addSpacing(10)

        self.ai_risk_table = QTableWidget(0, 6)
        self.ai_risk_table.setObjectName("aiRiskTable")
        self.ai_risk_table.setHorizontalHeaderLabels([
            "Bot",
            "Symbol",
            "Ryzyko",
            "Max DD",
            "VaR 95%",
            "Ekspozycja",
        ])
        self.ai_risk_table.horizontalHeader().setSectionResizeMode(QHeaderView.ResizeMode.Stretch)
        self.ai_risk_table.horizontalHeader().setStretchLastSection(True)
        self.ai_risk_table.verticalHeader().setVisible(False)
        self.ai_risk_table.setEditTriggers(QTableWidget.EditTrigger.NoEditTriggers)
        self.ai_risk_table.setAlternatingRowColors(True)
<<<<<<< HEAD
=======
        self.ai_risk_table.verticalHeader().setDefaultSectionSize(30)
        self.ai_risk_table.setShowGrid(False)
        self.ai_risk_table.setSelectionMode(QAbstractItemView.SelectionMode.NoSelection)
        self.ai_risk_table.setSizePolicy(QSizePolicy.Policy.Expanding, QSizePolicy.Policy.Preferred)
>>>>>>> 0cdd1ea1
        ai_layout.addWidget(self.ai_risk_table)
        ai_layout.addSpacing(10)

        self.ai_indicator_table = QTableWidget(0, 7)
        self.ai_indicator_table.setObjectName("aiIndicatorTable")
        self.ai_indicator_table.setHorizontalHeaderLabels([
            "Symbol",
            "Trend",
            "Siła trendu",
            "RSI",
            "MACD",
            "ATR",
            "Zmienność",
        ])
        self.ai_indicator_table.horizontalHeader().setSectionResizeMode(QHeaderView.ResizeMode.Stretch)
        self.ai_indicator_table.horizontalHeader().setStretchLastSection(True)
        self.ai_indicator_table.verticalHeader().setVisible(False)
        self.ai_indicator_table.setEditTriggers(QTableWidget.EditTrigger.NoEditTriggers)
        self.ai_indicator_table.setAlternatingRowColors(True)
<<<<<<< HEAD
=======
        self.ai_indicator_table.verticalHeader().setDefaultSectionSize(30)
        self.ai_indicator_table.setShowGrid(False)
        self.ai_indicator_table.setSelectionMode(QAbstractItemView.SelectionMode.NoSelection)
        self.ai_indicator_table.setSizePolicy(QSizePolicy.Policy.Expanding, QSizePolicy.Policy.Preferred)
>>>>>>> 0cdd1ea1
        ai_layout.addWidget(self.ai_indicator_table)
        ai_layout.addSpacing(10)

        self.ai_feature_table = QTableWidget(0, 9)
        self.ai_feature_table.setObjectName("aiFeatureTable")
        self.ai_feature_table.setHorizontalHeaderLabels([
            "Bot",
            "Symbol",
            "Cena",
            "RSI",
            "ATR",
            "VaR 95%",
            "Ekspozycja",
            "Strategie",
            "Pewność",
        ])
        self.ai_feature_table.horizontalHeader().setSectionResizeMode(QHeaderView.ResizeMode.Stretch)
        self.ai_feature_table.horizontalHeader().setStretchLastSection(True)
        self.ai_feature_table.verticalHeader().setVisible(False)
        self.ai_feature_table.setEditTriggers(QTableWidget.EditTrigger.NoEditTriggers)
        self.ai_feature_table.setAlternatingRowColors(True)
<<<<<<< HEAD
=======
        self.ai_feature_table.verticalHeader().setDefaultSectionSize(30)
        self.ai_feature_table.setShowGrid(False)
        self.ai_feature_table.setSelectionMode(QAbstractItemView.SelectionMode.NoSelection)
        self.ai_feature_table.setSizePolicy(QSizePolicy.Policy.Expanding, QSizePolicy.Policy.Preferred)
>>>>>>> 0cdd1ea1
        ai_layout.addWidget(self.ai_feature_table)
        ai_layout.addSpacing(10)

        self.ai_risk_events = QTreeWidget()
        self.ai_risk_events.setObjectName("aiRiskEvents")
        self.ai_risk_events.setHeaderLabels([
            "Bot",
            "Poziom",
            "Typ",
            "Wiadomość",
            "Czas",
        ])
        self.ai_risk_events.setRootIsDecorated(False)
        self.ai_risk_events.setMinimumHeight(160)
        self.ai_risk_events.setSizePolicy(QSizePolicy.Policy.Expanding, QSizePolicy.Policy.Preferred)
        ai_layout.addWidget(self.ai_risk_events)

        self.ai_recommendations = QTextEdit()
        self.ai_recommendations.setObjectName("aiRecommendations")
        self.ai_recommendations.setReadOnly(True)
        self.ai_recommendations.setPlaceholderText("Rekomendacje AI oraz wykryte anomalie pojawią się tutaj")
        self.ai_recommendations.setMinimumHeight(280)
        self.ai_recommendations.setLineWrapMode(QTextEdit.LineWrapMode.WidgetWidth)
        self.ai_recommendations.setSizePolicy(QSizePolicy.Policy.Expanding, QSizePolicy.Policy.Preferred)
        ai_layout.addWidget(self.ai_recommendations)

        parent_layout.addWidget(ai_group)
        self.ai_group_box = ai_group
    
    def create_stat_card(self, title: str, value: str, color: str) -> QWidget:
        """Utwórz kartę statystyki"""
        card = QWidget()
        card.setObjectName("statCard")
        card.setStyleSheet("""
            QWidget#statCard {
                background: #ffffff;
                border: 1px solid rgba(29, 53, 87, 0.08);
                border-radius: 16px;
                padding: 4px;
                box-shadow: 0 8px 24px rgba(15, 23, 42, 0.08);
            }
            QLabel#statTitle {
                font-size: 12px;
                color: #5f6c7b;
                font-weight: 600;
                letter-spacing: 0.02em;
            }
            QLabel#statValue {
                font-size: 26px;
                color: #0f172a;
                font-weight: 700;
            }
        """)
        layout = QVBoxLayout(card)
        layout.setSpacing(5)
        layout.setContentsMargins(15, 15, 15, 15)
        
        title_label = QLabel(title)
        title_label.setObjectName("statTitle")
        layout.addWidget(title_label)
        
        value_label = QLabel(value)
        value_label.setObjectName("statValue")
        value_label.setStyleSheet(f"color: {color};")
        layout.addWidget(value_label)

        return card
    
    def setup_bots_section(self, parent_layout):
        """Konfiguracja sekcji botów"""
        bots_frame = QFrame()
        bots_frame.setObjectName("sectionCard")
        bots_layout = QVBoxLayout(bots_frame)
        bots_layout.setContentsMargins(24, 24, 24, 24)
        bots_layout.setSpacing(18)

        # Header sekcji
        bots_header = QLabel("Twoje boty")
        bots_header.setObjectName("sectionTitle")
        bots_layout.addWidget(bots_header)

        bots_description = QLabel("Każda karta reprezentuje zapisane ustawienia bota. Akcje start/stop są powiązane z aktualnym stanem w bazie danych.")
        bots_description.setObjectName("cardSubtitle")
        bots_description.setWordWrap(True)
        bots_layout.addWidget(bots_description)

        # Scroll area dla kart botów
        scroll_area = QScrollArea()
        scroll_area.setWidgetResizable(True)
        scroll_area.setHorizontalScrollBarPolicy(Qt.ScrollBarPolicy.ScrollBarAlwaysOff)

        # Widget zawierający karty
        self.bots_container = QWidget()

        if FLOW_LAYOUT_AVAILABLE:
            self.bots_layout = FlowLayout(self.bots_container)
        else:
            self.bots_layout = QGridLayout(self.bots_container)

        scroll_area.setWidget(self.bots_container)
        bots_layout.addWidget(scroll_area)

        parent_layout.addWidget(bots_frame)
    
    def setup_data_callbacks(self):
        """Konfiguracja callbacków dla aktualizacji danych"""
        # Subskrypcje na aktualizacje danych botów
        self.integrated_data_manager.subscribe_to_ui_updates(
            'bot_status_update', self.on_bot_status_update
        )
        self.integrated_data_manager.subscribe_to_ui_updates(
            'bot_created', self.on_bot_created
        )
        self.integrated_data_manager.subscribe_to_ui_updates(
            'bot_deleted', self.on_bot_deleted
        )
        self.integrated_data_manager.subscribe_to_ui_updates(
            'strategy_signal', self.on_strategy_signal
        )
        self.integrated_data_manager.subscribe_to_ui_updates(
            'ai_snapshot', self.on_ai_snapshot
        )

    def on_ai_snapshot(self, snapshot):
        try:
            if snapshot is None:
                return

            def _apply():
                try:
                    self.ai_last_snapshot = snapshot
                    self._update_ai_insights(snapshot)
                except Exception as exc:
                    self.logger.error(f"Error applying AI snapshot: {exc}")

            if QThread.currentThread() != self.thread():
                QTimer.singleShot(0, _apply)
            else:
                _apply()

        except Exception as e:
            self.logger.error(f"Error processing AI snapshot: {e}")

    def _update_ai_insights(self, snapshot: Dict[str, Any]):
        try:
            generated_at = snapshot.get('generated_at', '')
            sentiment = snapshot.get('market_sentiment', 'unknown')
            learning = snapshot.get('learning', {}) or {}
            datasets = learning.get('dataset_count', 0)
            features = learning.get('feature_count', 0)
            status_parts = [
                f"Ostatnia aktualizacja: {generated_at}",
                f"Sentiment: {sentiment}",
                f"Zestawy danych: {datasets}",
                f"Cechy: {features}",
            ]
            equity_summary = learning.get('equity_summary') or {}
            if equity_summary:
                status_parts.append(
                    f"Sharpe: {equity_summary.get('sharpe', 0.0)} | Max DD: {equity_summary.get('max_drawdown', 0.0)}"
                )
            strategy_catalog = snapshot.get('strategy_catalog', []) or []
            if strategy_catalog:
                active_count = sum(1 for entry in strategy_catalog if entry.get('active'))
                status_parts.append(f"Strategie aktywne: {active_count}/{len(strategy_catalog)}")
            self.ai_status_label.setText(" | ".join(status_parts))

            # Aktualizacja tabeli cen
            market_overview = snapshot.get('market_overview', []) or []
            self.ai_price_table.setRowCount(len(market_overview))
            for row, entry in enumerate(market_overview):
                values = [
                    entry.get('symbol', ''),
                    f"{entry.get('price', 0.0):,.2f}",
                    f"{entry.get('bid', 0.0):,.2f}",
                    f"{entry.get('ask', 0.0):,.2f}",
                    f"{entry.get('change_24h_percent', 0.0):.2f}%",
                    f"{entry.get('volume_24h', 0.0):,.0f}",
                ]
                for col, value in enumerate(values):
                    item = QTableWidgetItem(value)
                    if col > 0:
                        item.setTextAlignment(Qt.AlignmentFlag.AlignRight | Qt.AlignmentFlag.AlignVCenter)
                    self.ai_price_table.setItem(row, col, item)

            # Aktualizacja tabeli ryzyka
            risk_entries = snapshot.get('risk_metrics', []) or []
            self.ai_risk_table.setRowCount(len(risk_entries))
            for row, entry in enumerate(risk_entries):
                values = [
                    entry.get('name') or entry.get('bot_id', ''),
                    entry.get('symbol', ''),
                    entry.get('risk_level', 'unknown'),
                    f"{entry.get('max_drawdown', entry.get('total_drawdown', 0.0)):.2f}%",
                    f"{entry.get('var_95', 0.0):.2f}",
                    f"{entry.get('exposure', entry.get('current_exposure', 0.0)):.2f}",
                ]
                for col, value in enumerate(values):
                    item = QTableWidgetItem(value)
                    if col >= 3:
                        item.setTextAlignment(Qt.AlignmentFlag.AlignRight | Qt.AlignmentFlag.AlignVCenter)
                    self.ai_risk_table.setItem(row, col, item)

            indicators = snapshot.get('technical_indicators', {}) or {}
            indicator_items = list(indicators.items())
            self.ai_indicator_table.setRowCount(len(indicator_items))
            for row, (symbol, data) in enumerate(indicator_items):
                values = [
                    symbol,
                    data.get('trend', ''),
                    f"{data.get('trend_strength', 0.0):.2f}",
                    f"{data.get('rsi', 0.0):.2f}" if data.get('rsi') is not None else '—',
                    f"{data.get('macd', 0.0):.4f}" if data.get('macd') is not None else '—',
                    f"{data.get('atr', 0.0):.4f}" if data.get('atr') is not None else '—',
                    f"{data.get('volatility', 0.0):.4f}",
                ]
                for col, value in enumerate(values):
                    item = QTableWidgetItem(str(value))
                    if col >= 2:
                        item.setTextAlignment(Qt.AlignmentFlag.AlignRight | Qt.AlignmentFlag.AlignVCenter)
                    self.ai_indicator_table.setItem(row, col, item)

            features = snapshot.get('feature_matrix', []) or []
            self.ai_feature_table.setRowCount(len(features))
            for row, entry in enumerate(features):
                strategy_summary = entry.get('strategy_summary') or []
                strategy_names = []
                for strategy in strategy_summary:
                    name = strategy.get('name') or strategy.get('strategy_id')
                    status = 'ON' if strategy.get('active') else 'OFF'
                    strategy_names.append(f"{name} ({status})")
                values = [
                    entry.get('name', entry.get('bot_id', '')),
                    entry.get('symbol', ''),
                    f"{entry.get('price', 0.0):,.2f}" if entry.get('price') is not None else '—',
                    f"{entry.get('rsi', 0.0):.2f}" if entry.get('rsi') is not None else '—',
                    f"{entry.get('atr', 0.0):.4f}" if entry.get('atr') is not None else '—',
                    f"{entry.get('var_95', 0.0):.2f}" if entry.get('var_95') is not None else '—',
                    f"{entry.get('exposure', 0.0):.2f}" if entry.get('exposure') is not None else '—',
                    "\n".join(strategy_names) if strategy_names else entry.get('strategy', ''),
                    f"{(entry.get('strategy_confidence') or 0.0) * 100:.0f}%",
                ]
                for col, value in enumerate(values):
                    item = QTableWidgetItem(str(value))
                    if col in (2, 3, 4, 5, 6, 8):
                        item.setTextAlignment(Qt.AlignmentFlag.AlignRight | Qt.AlignmentFlag.AlignVCenter)
                    self.ai_feature_table.setItem(row, col, item)

            self.ai_risk_events.clear()
            risk_reports = snapshot.get('risk_reports', []) or []
            for report in risk_reports:
                bot_id = str(report.get('bot_id', ''))
                level = report.get('recent_events', [{}])[-1].get('level', '') if report.get('recent_events') else ''
                top_item = QTreeWidgetItem([
                    bot_id,
                    level,
                    '',
                    '',
                    report.get('timestamp', ''),
                ])
                for event in report.get('recent_events', []) or []:
                    child = QTreeWidgetItem([
                        bot_id,
                        event.get('level', ''),
                        event.get('event_type', ''),
                        event.get('message', ''),
                        event.get('timestamp', ''),
                    ])
                    top_item.addChild(child)
                self.ai_risk_events.addTopLevelItem(top_item)
            self.ai_risk_events.expandAll()

            # Sekcja rekomendacji i alertów
            lines: List[str] = []
            for rec in snapshot.get('strategy_recommendations', []) or []:
                confidence = int(float(rec.get('confidence', 0.0)) * 100)
                line = (
                    f"[{rec.get('bot_name') or rec.get('bot_id')}] ({rec.get('symbol', 'N/A')}) "
                    f"→ {rec.get('recommendation', '')} (pewność {confidence}%)"
                )
                lines.append(line)

            spikes = snapshot.get('price_spikes', []) or []
            if spikes:
                lines.append("\nWykryte iglice cenowe:")
                for spike in spikes:
                    lines.append(
                        f" - {spike.get('symbol')}: {spike.get('change_percent', 0.0):.2f}% ({spike.get('direction')})"
                    )

            correlations = snapshot.get('correlations', []) or []
            if correlations:
                lines.append("\nKorelacje (ostatnie 240 próbek):")
                for corr in correlations[:5]:
                    lines.append(
                        f" - {corr.get('pair')}: {corr.get('correlation', 0.0):.2f} (n={corr.get('sample_size', 0)})"
                    )

            if not lines:
                lines.append("Brak rekomendacji – czekam na dane z rynku.")

            self.ai_recommendations.setPlainText("\n".join(lines))

        except Exception as exc:
            self.logger.error(f"Error updating AI insights UI: {exc}")

    def trigger_ai_refresh(self):
        try:
            if not hasattr(self, 'integrated_data_manager') or not self.integrated_data_manager:
                return
            import asyncio

            coro = self.integrated_data_manager.refresh_ai_snapshot()
            try:
                loop = asyncio.get_running_loop()
                loop.create_task(coro)
            except RuntimeError:
                self._run_coroutine_in_thread(coro)
        except Exception as exc:
            self.logger.error(f"Error triggering AI refresh: {exc}")
    
    def on_bot_status_update(self, bot_data):
        """Callback dla aktualizacji statusu bota"""
        try:
            bot_id = bot_data.get('id') or bot_data.get('name')
            if not bot_id:
                return
            
            # Aktualizuj dane bota
            if bot_id in self.bots_data:
                self.bots_data[bot_id].update(bot_data)
            else:
                self.bots_data[bot_id] = bot_data
            
            # Aktualizuj kartę bota
            if bot_id in self.bot_cards:
                self.bot_cards[bot_id].update_data(self.bots_data[bot_id])
            else:
                self.create_bot_card(bot_id, self.bots_data[bot_id])
            
            # Aktualizuj statystyki
            self.update_stats()
            
            self.logger.info(f"Bot status updated: {bot_id}")
            
        except Exception as e:
            self.logger.error(f"Error updating bot status: {e}")
    
    def on_bot_created(self, bot_data):
        """Callback dla utworzenia nowego bota"""
        try:
            bot_id = bot_data.get('id') or bot_data.get('name')
            if not bot_id:
                return
            
            self.bots_data[bot_id] = bot_data
            self.create_bot_card(bot_id, bot_data)
            self.update_stats()
            
            self.logger.info(f"New bot created: {bot_id}")
            
        except Exception as e:
            self.logger.error(f"Error creating bot: {e}")
    
    def on_bot_deleted(self, bot_id):
        """Callback dla usunięcia bota"""
        try:
            if bot_id in self.bot_cards:
                self.bot_cards[bot_id].setParent(None)
                del self.bot_cards[bot_id]
            
            if bot_id in self.bots_data:
                del self.bots_data[bot_id]
            
            self.update_stats()
            
            self.logger.info(f"Bot deleted: {bot_id}")
            
        except Exception as e:
            self.logger.error(f"Error deleting bot: {e}")
    
    def on_strategy_signal(self, signal_data):
        """Callback dla sygnałów strategii"""
        try:
            bot_id = signal_data.get('bot_id')
            if bot_id and bot_id in self.bots_data:
                # Aktualizuj dane bota na podstawie sygnału
                if 'pnl' in signal_data:
                    self.bots_data[bot_id]['pnl'] = signal_data['pnl']
                if 'trades_count' in signal_data:
                    self.bots_data[bot_id]['trades_count'] = signal_data['trades_count']
                
                # Odśwież kartę
                if bot_id in self.bot_cards:
                    self.bot_cards[bot_id].update_data(self.bots_data[bot_id])
            
        except Exception as e:
            self.logger.error(f"Error processing strategy signal: {e}")
    
    def create_bot_card(self, bot_id: str, bot_data: Dict[str, Any]):
        """Utwórz kartę bota"""
        try:
            card = BotCard(bot_id, bot_data)
            
            # Połącz sygnały
            card.start_bot_signal.connect(self.start_bot)
            card.stop_bot_signal.connect(self.stop_bot)
            card.edit_bot_signal.connect(self.edit_bot)
            card.delete_bot_signal.connect(self.delete_bot)
            
            self.bot_cards[bot_id] = card
            
            if FLOW_LAYOUT_AVAILABLE:
                self.bots_layout.addWidget(card)
            else:
                row = len(self.bot_cards) // 3
                col = len(self.bot_cards) % 3
                self.bots_layout.addWidget(card, row, col)
            
        except Exception as e:
            self.logger.error(f"Error creating bot card: {e}")
    
    def update_stats(self):
        """Aktualizuj statystyki"""
        try:
            total_bots = len(self.bots_data)
            active_bots = sum(1 for bot in self.bots_data.values() if bot.get('status') == 'running')
            stopped_bots = total_bots - active_bots
            total_pnl = sum(bot.get('pnl', 0.0) for bot in self.bots_data.values())
            
            self.total_bots_label.setText(str(total_bots))
            self.active_bots_label.setText(str(active_bots))
            self.stopped_bots_label.setText(str(stopped_bots))
            
            pnl_color = "#4CAF50" if total_pnl >= 0 else "#F44336"
            pnl_sign = "+" if total_pnl >= 0 else ""
            self.total_pnl_label.setText(f"{pnl_sign}${total_pnl:.2f}")
            self.total_pnl_label.setStyleSheet(f"color: {pnl_color}; font-size: 24px; font-weight: bold;")
            
        except Exception as e:
            self.logger.error(f"Error updating stats: {e}")
    
    def add_new_bot(self):
        """Dodaj nowego bota"""
        try:
            dialog = BotConfigDialog(self)
            if dialog.exec() == QDialog.DialogCode.Accepted:
                config = dialog.get_config()
                
                # Wyślij żądanie utworzenia bota do IntegratedDataManager
                import asyncio, threading
                try:
                    loop = asyncio.get_running_loop()
                    loop.create_task(self._async_create_bot(config))
                except RuntimeError:
                    threading.Thread(target=lambda: self._run_coroutine_in_thread(self._async_create_bot(config)), daemon=True).start()
                
        except Exception as e:
            self.logger.error(f"Error adding new bot: {e}")
            QMessageBox.critical(self, "Błąd", f"Nie udało się dodać bota: {e}")
    
    def _run_coroutine_in_thread(self, coro):
        """Uruchom dowolną coroutine w osobnym wątku z nową pętlą event loop"""
        try:
            import asyncio
            asyncio.run(coro)
        except Exception as e:
            self.logger.error(f"Error running coroutine in thread: {e}")
    
    async def _async_create_bot(self, config: Dict[str, Any]):
        """Asynchroniczne tworzenie bota"""
        try:
            success = await self.integrated_data_manager.create_bot(config)
            if success:
                self.logger.info(f"Bot created successfully: {config['name']}")
            else:
                self.logger.error(f"Failed to create bot: {config['name']}")
                
        except Exception as e:
            self.logger.error(f"Error in async bot creation: {e}")
    
    def start_bot(self, bot_id: str):
        """Uruchom bota"""
        try:
            import asyncio, threading
            try:
                loop = asyncio.get_running_loop()
                loop.create_task(self._async_start_bot(bot_id))
            except RuntimeError:
                threading.Thread(target=lambda: self._run_coroutine_in_thread(self._async_start_bot(bot_id)), daemon=True).start()
        except Exception as e:
            self.logger.error(f"Error starting bot {bot_id}: {e}")
    
    async def _async_start_bot(self, bot_id: str):
        """Asynchroniczne uruchamianie bota"""
        try:
            success = await self.integrated_data_manager.start_bot(bot_id)
            if success:
                self.logger.info(f"Bot started successfully: {bot_id}")
            else:
                self.logger.error(f"Failed to start bot: {bot_id}")
                
        except Exception as e:
            self.logger.error(f"Error in async bot start: {e}")
    
    def stop_bot(self, bot_id: str):
        """Zatrzymaj bota"""
        try:
            import asyncio, threading
            try:
                loop = asyncio.get_running_loop()
                loop.create_task(self._async_stop_bot(bot_id))
            except RuntimeError:
                threading.Thread(target=lambda: self._run_coroutine_in_thread(self._async_stop_bot(bot_id)), daemon=True).start()
        except Exception as e:
            self.logger.error(f"Error stopping bot {bot_id}: {e}")
    
    async def _async_stop_bot(self, bot_id: str):
        """Asynchroniczne zatrzymywanie bota"""
        try:
            success = await self.integrated_data_manager.stop_bot(bot_id)
            if success:
                self.logger.info(f"Bot stopped successfully: {bot_id}")
            else:
                self.logger.error(f"Failed to stop bot: {bot_id}")
                
        except Exception as e:
            self.logger.error(f"Error in async bot stop: {e}")
    
    def edit_bot(self, bot_id: str):
        """Edytuj konfigurację bota"""
        try:
            bot_data = self.bots_data.get(bot_id, {})
            dialog = BotConfigDialog(self, bot_data)
            
            if dialog.exec() == QDialog.DialogCode.Accepted:
                config = dialog.get_config()
                import asyncio, threading
                try:
                    loop = asyncio.get_running_loop()
                    loop.create_task(self._async_update_bot(bot_id, config))
                except RuntimeError:
                    threading.Thread(target=lambda: self._run_coroutine_in_thread(self._async_update_bot(bot_id, config)), daemon=True).start()
                
        except Exception as e:
            self.logger.error(f"Error editing bot {bot_id}: {e}")
    
    async def _async_update_bot(self, bot_id: str, config: Dict[str, Any]):
        """Asynchroniczne aktualizowanie bota"""
        try:
            success = await self.integrated_data_manager.update_bot_config(bot_id, config)
            if success:
                self.logger.info(f"Bot updated successfully: {bot_id}")
            else:
                self.logger.error(f"Failed to update bot: {bot_id}")
                
        except Exception as e:
            self.logger.error(f"Error in async bot update: {e}")
    
    def delete_bot(self, bot_id: str):
        """Usuń bota"""
        try:
            reply = QMessageBox.question(
                self,
                "Potwierdzenie",
                f"Czy na pewno chcesz usunąć bota '{bot_id}'?",
                QMessageBox.StandardButton.Yes | QMessageBox.StandardButton.No
            )
            
            if reply == QMessageBox.StandardButton.Yes:
                import asyncio, threading
                try:
                    loop = asyncio.get_running_loop()
                    loop.create_task(self._async_delete_bot(bot_id))
                except RuntimeError:
                    threading.Thread(target=lambda: self._run_coroutine_in_thread(self._async_delete_bot(bot_id)), daemon=True).start()
                
        except Exception as e:
            self.logger.error(f"Error deleting bot {bot_id}: {e}")
    
    async def _async_delete_bot(self, bot_id: str):
        """Asynchroniczne usuwanie bota"""
        try:
            success = await self.integrated_data_manager.delete_bot(bot_id)
            if success:
                self.logger.info(f"Bot deleted successfully: {bot_id}")
            else:
                self.logger.error(f"Failed to delete bot: {bot_id}")
                
        except Exception as e:
            self.logger.error(f"Error in async bot deletion: {e}")
    
    def start_all_bots(self):
        """Uruchom wszystkie boty"""
        try:
            for bot_id in self.bots_data:
                if self.bots_data[bot_id].get('status') != 'running':
                    self.start_bot(bot_id)
                    
        except Exception as e:
            self.logger.error(f"Error starting all bots: {e}")
    
    def stop_all_bots(self):
        """Zatrzymaj wszystkie boty"""
        try:
            for bot_id in self.bots_data:
                if self.bots_data[bot_id].get('status') == 'running':
                    self.stop_bot(bot_id)
                    
        except Exception as e:
            self.logger.error(f"Error stopping all bots: {e}")
    
    def refresh_data(self):
        """Odśwież dane botów"""
        try:
            # Prosty throttling i ochrona przed równoległym wywołaniem
            from datetime import datetime
            if self._refresh_in_progress:
                return
            if self._last_refresh_time is not None:
                if (datetime.now() - self._last_refresh_time).total_seconds() < self._refresh_min_interval:
                    return
            self._refresh_in_progress = True
            self._last_refresh_time = datetime.now()

            if not self.integrated_data_manager.initialized:
                self.logger.warning("IntegratedDataManager not initialized")
                self._refresh_in_progress = False
                return
            
            # Uruchom asynchroniczne odświeżanie danych, uwzględniając brak działającej pętli
            import asyncio, threading
            try:
                loop = asyncio.get_running_loop()
                loop.create_task(self._async_refresh_data())
            except RuntimeError:
                # Brak uruchomionej pętli - odpal w osobnym wątku z własną pętlą
                threading.Thread(target=self._run_async_refresh_in_thread, daemon=True).start()
            
        except Exception as e:
            self.logger.error(f"Error refreshing bot data: {e}")
            # W razie błędu resetuj flagę throttlingu
            self._refresh_in_progress = False
    
    def _run_async_refresh_in_thread(self):
        """Uruchomienie _async_refresh_data w nowej pętli event loop (w osobnym wątku)"""
        try:
            import asyncio
            asyncio.run(self._async_refresh_data())
        except Exception as e:
            self.logger.error(f"Error running async refresh in thread: {e}")
    
    async def _async_refresh_data(self):
        """Asynchroniczne odświeżanie danych botów"""
        try:
            # Pobierz dane botów
            bots_data = await self.integrated_data_manager.get_bot_management_data()
            if bots_data and 'bots' in bots_data:
                bots = bots_data['bots']
                # Obsłuż zarówno słownik jak i listę struktur BotData/dict
                if isinstance(bots, dict):
                    for _, bot_info in bots.items():
                        # Normalizacja kluczy: zamień profit -> pnl jeśli potrzebne
                        if isinstance(bot_info, dict) and 'pnl' not in bot_info and 'profit' in bot_info:
                            bot_info = {**bot_info, 'pnl': bot_info.get('profit', 0.0)}
                        self.on_bot_status_update(bot_info)
                elif isinstance(bots, list):
                    for bot in bots:
                        if isinstance(bot, dict):
                            # Normalizacja kluczy dla dict
                            normalized = dict(bot)
                            if 'pnl' not in normalized and 'profit' in normalized:
                                normalized['pnl'] = normalized.get('profit', 0.0)
                            normalized.setdefault('strategy', normalized.get('strategy', 'N/A'))
                            normalized.setdefault('symbol', normalized.get('symbol', 'N/A'))
                        else:
                            # Przekształć obiekt (np. dataclass BotData) na dict zgodny z UI
                            try:
                                normalized = {
                                    'id': getattr(bot, 'id', None),
                                    'name': getattr(bot, 'name', None),
                                    'status': getattr(bot, 'status', 'stopped'),
                                    'active': getattr(bot, 'active', False),
                                    'pnl': getattr(bot, 'profit', 0.0),
                                    'profit_percent': getattr(bot, 'profit_percent', 0.0),
                                    'trades_count': getattr(bot, 'trades_count', 0),
                                    'risk_level': getattr(bot, 'risk_level', 'medium'),
                                    'created_at': getattr(bot, 'created_at', None),
                                    'strategy': getattr(bot, 'strategy', 'N/A'),
                                    'symbol': getattr(bot, 'symbol', 'N/A'),
                                }
                            except Exception:
                                continue
                        self.on_bot_status_update(normalized)
            
        except Exception as e:
            self.logger.error(f"Error in async bot data refresh: {e}")
        finally:
            # Resetuj flagę po zakończeniu odświeżania
            self._refresh_in_progress = False
    
    def apply_theme(self):
        """Zastosuj motyw"""
<<<<<<< HEAD
        try:
            from ui.styles import get_theme_style
            self.setStyleSheet(get_theme_style(dark_mode=False))
        except Exception:
            self.setStyleSheet("""
                QWidget {
                    background-color: #f4f6fb;
                }
                QLabel#pageTitle {
                    font-size: 24px;
                    font-weight: bold;
                    color: #1f2a44;
                    margin-bottom: 10px;
                }
                QLabel#sectionTitle {
                    font-size: 18px;
                    font-weight: 600;
                    color: #1f2a44;
                    margin: 10px 0;
                }
                QPushButton#inlineAction, QPushButton#actionButton {
                    background: qlineargradient(x1:0, y1:0, x2:1, y2:0,
                        stop:0 #667eea, stop:1 #764ba2);
                    color: white;
                    border: none;
                    border-radius: 10px;
                    padding: 10px 20px;
                    font-weight: 600;
                    margin: 2px;
                }
            """)
=======
        self.setStyleSheet("""
            QWidget {
                background-color: #121212;
                color: #eaeaea;
            }
            QLabel#pageTitle {
                font-size: 24px;
                font-weight: bold;
                color: #ffffff;
                margin-bottom: 10px;
            }
            QLabel#sectionTitle {
                font-size: 18px;
                font-weight: 600;
                color: #d6d6d6;
                margin: 10px 0;
            }
            QPushButton#actionButton {
                background-color: #667eea;
                color: white;
                border: none;
                border-radius: 8px;
                padding: 8px 16px;
                font-weight: 600;
                margin: 2px;
            }
            QPushButton#actionButton:hover {
                background-color: #576bd6;
            }
            QPushButton#actionButton:pressed {
                background-color: #4a5bc0;
            }
            QFrame#statsFrame {
                background-color: #1a1a1a;
                border: 1px solid #2a2a2a;
                border-radius: 10px;
                padding: 12px;
            }
            QWidget#statCard {
                background-color: #181818;
                border: 1px solid #2a2a2a;
                border-radius: 8px;
                margin: 6px;
            }
            QLabel#statTitle {
                font-size: 12px;
                color: #c9c9c9;
                font-weight: 500;
            }
            /* Styl sekcji AI – czytelniejsze tabele i większe pole rekomendacji */
            QGroupBox#aiInsightsGroup {
                background-color: #1a1a1a;
                border: 1px solid #2a2a2a;
                border-radius: 12px;
                padding: 12px;
                margin-top: 8px;
            }
            QGroupBox#aiInsightsGroup::title {
                subcontrol-origin: margin;
                subcontrol-position: top left;
                padding: 0 6px;
                color: #ffffff;
                font-weight: 600;
            }
            QTableWidget#aiPriceTable,
            QTableWidget#aiRiskTable,
            QTableWidget#aiIndicatorTable,
            QTableWidget#aiFeatureTable {
                background-color: #181818;
                border: 1px solid #2b2b2b;
                border-radius: 8px;
                gridline-color: #2b2b2b;
            }
            QHeaderView::section {
                background-color: #222222;
                color: #dddddd;
                padding: 6px 8px;
                border: 1px solid #2b2b2b;
                font-weight: 600;
            }
            QTableWidget::item {
                padding: 6px 8px;
            }
            QTreeWidget#aiRiskEvents {
                background-color: #181818;
                border: 1px solid #2b2b2b;
                border-radius: 8px;
            }
            QTextEdit#aiRecommendations {
                background-color: #141414;
                border: 1px solid #2b2b2b;
                border-radius: 8px;
                padding: 10px;
                color: #eaeaea;
                font-size: 14px;
            }
        """)
>>>>>>> 0cdd1ea1
    
    def start_refresh_timer(self):
        """Uruchom timer odświeżania"""
        try:
            # Odśwież dane natychmiast
            self.refresh_data()
            
            # Ustaw timer na odświeżanie co 10 sekund
            refresh_interval = get_app_setting('bot_refresh_interval', 10000)  # ms
            self.refresh_timer.start(refresh_interval)
            
            self.logger.info("Bot management refresh timer started")
            
        except Exception as e:
            self.logger.error(f"Error starting refresh timer: {e}")
    
    def closeEvent(self, event):
        """Obsługa zamknięcia widgetu"""
        try:
            # Zatrzymaj timer
            if self.refresh_timer.isActive():
                self.refresh_timer.stop()
            
            self.logger.info("Bot management widget closed")
            event.accept()
            
        except Exception as e:
            self.logger.error(f"Error closing bot management widget: {e}")
            event.accept()<|MERGE_RESOLUTION|>--- conflicted
+++ resolved
@@ -165,31 +165,6 @@
     
     def apply_style(self):
         """Zastosuj style do karty"""
-<<<<<<< HEAD
-        primary = COLORS.get('primary', '#667eea')
-        secondary = COLORS.get('secondary', '#764ba2')
-        self.setStyleSheet(f"""
-            QWidget#botCard {{
-                background: #ffffff;
-                border: 1px solid rgba(29, 53, 87, 0.08);
-                border-radius: 18px;
-                margin: 4px 0;
-                padding: 4px;
-                box-shadow: 0 12px 32px rgba(15, 23, 42, 0.06);
-                border-top: 3px solid {primary};
-            }}
-            QWidget#botCard:hover {{
-                border: 1px solid rgba(102, 126, 234, 0.25);
-                box-shadow: 0 16px 40px rgba(102, 126, 234, 0.18);
-            }}
-            QLabel#botName {{
-                font-size: 16px;
-                font-weight: 600;
-                color: #1f2a44;
-            }}
-            QLabel#statusIndicator {{
-                font-size: 18px;
-=======
         self.setStyleSheet("""
             QWidget {
                 background-color: #1a1a1a;
@@ -208,29 +183,18 @@
             }
             QLabel#statusIndicator {
                 font-size: 20px;
->>>>>>> 0cdd1ea1
                 margin-left: 5px;
             }}
             QLabel#infoLabel {{
                 font-size: 12px;
-<<<<<<< HEAD
-                color: #5f6c7b;
-=======
                 color: #c9c9c9;
->>>>>>> 0cdd1ea1
                 font-weight: 500;
             }}
             QLabel#infoValue {{
                 font-size: 12px;
-<<<<<<< HEAD
-                color: #1f2a44;
-            }}
-            QLabel#pnlValue {{
-=======
                 color: #f0f0f0;
             }
             QLabel#pnlValue {
->>>>>>> 0cdd1ea1
                 font-size: 12px;
                 font-weight: 600;
             }}
@@ -282,21 +246,6 @@
         """
         self._stop_button_style = """
             QPushButton#actionButton {
-<<<<<<< HEAD
-                background: qlineargradient(x1:0, y1:0, x2:1, y2:0,
-                    stop:0 #f44336, stop:1 #d32f2f);
-                color: white;
-                border: none;
-                border-radius: 10px;
-                padding: 8px 18px;
-                font-weight: 600;
-                min-width: 120px;
-                min-height: 36px;
-            }
-            QPushButton#actionButton:hover {
-                background: qlineargradient(x1:0, y1:0, x2:1, y2:0,
-                    stop:0 #ff6659, stop:1 #d84343);
-=======
                 background-color: #667eea;
                 color: white;
                 border: none;
@@ -323,7 +272,6 @@
             }
             QPushButton#iconButton:hover {
                 background-color: #3a3a3a;
->>>>>>> 0cdd1ea1
             }
         """
         if hasattr(self, 'start_stop_btn'):
@@ -519,19 +467,6 @@
         """Konfiguracja interfejsu"""
         # Główny layout z przewijaniem całej strony
         layout = QVBoxLayout(self)
-<<<<<<< HEAD
-        layout.setSpacing(18)
-        layout.setContentsMargins(24, 24, 24, 24)
-
-        header_frame = QFrame()
-        header_frame.setObjectName("sectionCard")
-        header_layout = QHBoxLayout(header_frame)
-        header_layout.setContentsMargins(24, 24, 24, 24)
-        header_layout.setSpacing(16)
-
-        title_box = QVBoxLayout()
-        title = QLabel("Centrum zarządzania botami")
-=======
         layout.setContentsMargins(0, 0, 0, 0)
 
         scroll_area = QScrollArea()
@@ -547,7 +482,6 @@
         header_layout = QHBoxLayout()
         
         title = QLabel("Zarządzanie Botami")
->>>>>>> 0cdd1ea1
         title.setObjectName("pageTitle")
         title.setFont(QFont("Segoe UI", 20, QFont.Weight.Bold))
         title.setStyleSheet("color: #1f2a44;")
@@ -590,41 +524,6 @@
         stop_all_btn.setObjectName("inlineAction")
         stop_all_btn.setCursor(Qt.CursorShape.PointingHandCursor)
         stop_all_btn.clicked.connect(self.stop_all_bots)
-<<<<<<< HEAD
-        buttons_row.addWidget(stop_all_btn)
-
-        controls_layout.addLayout(buttons_row)
-        controls_layout.addStretch()
-        header_layout.addLayout(controls_layout, stretch=2)
-
-        layout.addWidget(header_frame)
-
-        content_scroll = QScrollArea()
-        content_scroll.setWidgetResizable(True)
-        try:
-            content_scroll.setFrameShape(QFrame.Shape.NoFrame)
-        except Exception:
-            pass
-        content_scroll.setHorizontalScrollBarPolicy(Qt.ScrollBarPolicy.ScrollBarAlwaysOff)
-
-        content_widget = QWidget()
-        content_layout = QVBoxLayout(content_widget)
-        content_layout.setSpacing(24)
-        content_layout.setContentsMargins(4, 4, 4, 24)
-
-        # Statystyki
-        self.setup_stats_section(content_layout)
-
-        # Panel danych AI
-        self.setup_ai_insights_section(content_layout)
-
-        # Boty
-        self.setup_bots_section(content_layout)
-
-        content_layout.addStretch()
-        content_scroll.setWidget(content_widget)
-        layout.addWidget(content_scroll)
-=======
         header_layout.addWidget(stop_all_btn)
         
         page_layout.addLayout(header_layout)
@@ -642,7 +541,6 @@
 
         scroll_area.setWidget(page_widget)
         layout.addWidget(scroll_area)
->>>>>>> 0cdd1ea1
 
     def setup_stats_section(self, parent_layout):
         """Konfiguracja sekcji statystyk"""
@@ -695,14 +593,9 @@
             }
         """)
         ai_layout = QVBoxLayout(ai_group)
-<<<<<<< HEAD
-        ai_layout.setSpacing(16)
-        ai_layout.setContentsMargins(24, 24, 24, 24)
-=======
         ai_layout.setSpacing(14)
         ai_layout.setContentsMargins(18, 18, 18, 18)
         ai_group.setSizePolicy(QSizePolicy.Policy.Expanding, QSizePolicy.Policy.Expanding)
->>>>>>> 0cdd1ea1
 
         self.ai_status_label = QLabel("Oczekiwanie na dane AI ...")
         self.ai_status_label.setObjectName("aiStatusLabel")
@@ -724,13 +617,10 @@
         self.ai_price_table.verticalHeader().setVisible(False)
         self.ai_price_table.setEditTriggers(QTableWidget.EditTrigger.NoEditTriggers)
         self.ai_price_table.setAlternatingRowColors(True)
-<<<<<<< HEAD
-=======
         self.ai_price_table.verticalHeader().setDefaultSectionSize(30)
         self.ai_price_table.setShowGrid(False)
         self.ai_price_table.setSelectionMode(QAbstractItemView.SelectionMode.NoSelection)
         self.ai_price_table.setSizePolicy(QSizePolicy.Policy.Expanding, QSizePolicy.Policy.Preferred)
->>>>>>> 0cdd1ea1
         ai_layout.addWidget(self.ai_price_table)
         ai_layout.addSpacing(10)
 
@@ -749,13 +639,10 @@
         self.ai_risk_table.verticalHeader().setVisible(False)
         self.ai_risk_table.setEditTriggers(QTableWidget.EditTrigger.NoEditTriggers)
         self.ai_risk_table.setAlternatingRowColors(True)
-<<<<<<< HEAD
-=======
         self.ai_risk_table.verticalHeader().setDefaultSectionSize(30)
         self.ai_risk_table.setShowGrid(False)
         self.ai_risk_table.setSelectionMode(QAbstractItemView.SelectionMode.NoSelection)
         self.ai_risk_table.setSizePolicy(QSizePolicy.Policy.Expanding, QSizePolicy.Policy.Preferred)
->>>>>>> 0cdd1ea1
         ai_layout.addWidget(self.ai_risk_table)
         ai_layout.addSpacing(10)
 
@@ -775,13 +662,10 @@
         self.ai_indicator_table.verticalHeader().setVisible(False)
         self.ai_indicator_table.setEditTriggers(QTableWidget.EditTrigger.NoEditTriggers)
         self.ai_indicator_table.setAlternatingRowColors(True)
-<<<<<<< HEAD
-=======
         self.ai_indicator_table.verticalHeader().setDefaultSectionSize(30)
         self.ai_indicator_table.setShowGrid(False)
         self.ai_indicator_table.setSelectionMode(QAbstractItemView.SelectionMode.NoSelection)
         self.ai_indicator_table.setSizePolicy(QSizePolicy.Policy.Expanding, QSizePolicy.Policy.Preferred)
->>>>>>> 0cdd1ea1
         ai_layout.addWidget(self.ai_indicator_table)
         ai_layout.addSpacing(10)
 
@@ -803,13 +687,10 @@
         self.ai_feature_table.verticalHeader().setVisible(False)
         self.ai_feature_table.setEditTriggers(QTableWidget.EditTrigger.NoEditTriggers)
         self.ai_feature_table.setAlternatingRowColors(True)
-<<<<<<< HEAD
-=======
         self.ai_feature_table.verticalHeader().setDefaultSectionSize(30)
         self.ai_feature_table.setShowGrid(False)
         self.ai_feature_table.setSelectionMode(QAbstractItemView.SelectionMode.NoSelection)
         self.ai_feature_table.setSizePolicy(QSizePolicy.Policy.Expanding, QSizePolicy.Policy.Preferred)
->>>>>>> 0cdd1ea1
         ai_layout.addWidget(self.ai_feature_table)
         ai_layout.addSpacing(10)
 
@@ -1513,39 +1394,6 @@
     
     def apply_theme(self):
         """Zastosuj motyw"""
-<<<<<<< HEAD
-        try:
-            from ui.styles import get_theme_style
-            self.setStyleSheet(get_theme_style(dark_mode=False))
-        except Exception:
-            self.setStyleSheet("""
-                QWidget {
-                    background-color: #f4f6fb;
-                }
-                QLabel#pageTitle {
-                    font-size: 24px;
-                    font-weight: bold;
-                    color: #1f2a44;
-                    margin-bottom: 10px;
-                }
-                QLabel#sectionTitle {
-                    font-size: 18px;
-                    font-weight: 600;
-                    color: #1f2a44;
-                    margin: 10px 0;
-                }
-                QPushButton#inlineAction, QPushButton#actionButton {
-                    background: qlineargradient(x1:0, y1:0, x2:1, y2:0,
-                        stop:0 #667eea, stop:1 #764ba2);
-                    color: white;
-                    border: none;
-                    border-radius: 10px;
-                    padding: 10px 20px;
-                    font-weight: 600;
-                    margin: 2px;
-                }
-            """)
-=======
         self.setStyleSheet("""
             QWidget {
                 background-color: #121212;
@@ -1643,7 +1491,6 @@
                 font-size: 14px;
             }
         """)
->>>>>>> 0cdd1ea1
     
     def start_refresh_timer(self):
         """Uruchom timer odświeżania"""
