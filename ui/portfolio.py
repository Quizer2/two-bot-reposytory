--- conflicted
+++ resolved
@@ -813,28 +813,6 @@
             if hasattr(self, 'logger') and self.logger:
                 self.logger.error(f"Failed to initialize PortfolioManager: {exc}")
 
-<<<<<<< HEAD
-    def _ensure_trading_manager(self):
-        if hasattr(self, 'trading_manager') and self.trading_manager:
-            return
-
-        from app.trading_mode_manager import TradingModeManager
-
-        config = get_config_manager()
-        self.trading_manager = TradingModeManager(config)
-
-    def _set_trading_mode_combo(self, text: str):
-        if not hasattr(self, 'trading_mode_combo'):
-            return
-
-        try:
-            self.trading_mode_combo.blockSignals(True)
-            self.trading_mode_combo.setCurrentText(text)
-        finally:
-            self.trading_mode_combo.blockSignals(False)
-
-=======
->>>>>>> e73110d8
     def setup_ui(self):
         """Konfiguracja interfejsu"""
         layout = QVBoxLayout(self)
@@ -1276,45 +1254,6 @@
 
         trading_mode = get_app_setting('trading.mode', 'paper')
 
-<<<<<<< HEAD
-        zero_override = None
-        if trading_mode != 'paper':
-            try:
-                self._ensure_trading_manager()
-                if getattr(self, 'trading_manager', None) and not self.trading_manager.live_trading_available():
-                    zero_override = self._run_async_task(self.trading_manager.get_zeroed_live_view())
-            except Exception as exc:
-                if hasattr(self, 'logger') and self.logger:
-                    self.logger.debug(f"Live snapshot override failed: {exc}")
-
-        if zero_override:
-            summary = zero_override.get('summary')
-            balances = zero_override.get('balances', [])
-            transactions = zero_override.get('transactions', [])
-            trading_mode = 'live_disabled'
-
-        summary_payload = self._coerce_summary_payload(summary)
-
-        self.portfolio_data = {
-            'total_value': summary_payload['total_value'],
-            'change_24h': summary_payload['daily_change'],
-            'change_24h_percent': summary_payload['daily_change_percent'],
-            'daily_pnl': summary_payload['daily_change'],
-            'mode': trading_mode,
-            'trades_count': len(transactions),
-            'initial_balance': summary_payload['invested_amount'],
-            'available_balance': summary_payload['available_balance'],
-        }
-
-        self.balance_data = balances
-        if isinstance(balances, list):
-            self.balances = {item.get('symbol', f"asset_{idx}"): item for idx, item in enumerate(balances)}
-        elif isinstance(balances, dict):
-            self.balances = balances
-        else:
-            self.balances = {}
-
-=======
         self.portfolio_data = {
             'total_value': summary.total_value,
             'change_24h': summary.daily_change,
@@ -1328,7 +1267,6 @@
 
         self.balance_data = balances
         self.balances = {item['symbol']: item for item in balances}
->>>>>>> e73110d8
         self.transactions = transactions
 
         self.update_portfolio_summary()
@@ -1346,36 +1284,6 @@
         if hasattr(self, 'logger'):
             self.logger.info("Portfolio UI refreshed with latest data")
 
-<<<<<<< HEAD
-    def _coerce_summary_payload(self, summary: Any) -> Dict[str, float]:
-        """Normalizuje strukturę podsumowania portfela do słownika z wartościami liczbowymi."""
-        payload = {
-            'total_value': 0.0,
-            'daily_change': 0.0,
-            'daily_change_percent': 0.0,
-            'available_balance': 0.0,
-            'invested_amount': 0.0,
-            'total_profit_loss': 0.0,
-            'total_profit_loss_percent': 0.0,
-        }
-
-        if summary is None:
-            return payload
-
-        try:
-            for key in list(payload.keys()):
-                if hasattr(summary, key):
-                    payload[key] = float(getattr(summary, key) or 0.0)
-                elif isinstance(summary, dict):
-                    payload[key] = float(summary.get(key, 0.0) or 0.0)
-        except Exception:
-            # Zignoruj nieprzewidziane formaty i wróć domyślne zera
-            pass
-
-        return payload
-
-=======
->>>>>>> e73110d8
     def _load_portfolio_snapshot(self):
         if not self.portfolio_manager:
             return None
