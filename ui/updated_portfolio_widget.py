"""
Updated Portfolio Widget - Zintegrowany z nową architekturą danych

Widget portfela używający IntegratedDataManager dla spójnego przepływu danych.
"""

import sys
import asyncio
from datetime import datetime, timedelta
from typing import Dict, List, Optional, Any, Tuple
from decimal import Decimal

try:
    from PyQt6.QtWidgets import (
        QWidget, QVBoxLayout, QHBoxLayout, QGridLayout, QFormLayout,
        QLabel, QPushButton, QFrame, QScrollArea, QTabWidget,
        QTableWidget, QTableWidgetItem, QHeaderView, QComboBox,
        QLineEdit, QSpinBox, QDoubleSpinBox, QCheckBox, QGroupBox,
        QTextEdit, QProgressBar, QSplitter, QTreeWidget, QTreeWidgetItem,
        QMessageBox, QMenu, QFileDialog, QDateEdit, QApplication
    )
    from PyQt6.QtCore import (
        Qt, QTimer, pyqtSignal, QSize, QDate, QPropertyAnimation,
        QEasingCurve, QParallelAnimationGroup, QThread
    )
    from PyQt6.QtGui import (
        QFont, QPixmap, QIcon, QPalette, QColor, QPainter,
        QPen, QBrush, QLinearGradient, QAction, QContextMenuEvent
    )
    PYQT_AVAILABLE = True
except ImportError as e:
    print(f"PyQt6 import error in updated_portfolio_widget.py: {e}")
    PYQT_AVAILABLE = False
    # Fallback classes
    class QWidget: pass
    class QVBoxLayout: pass
    class QHBoxLayout: pass
    class QLabel: pass
    class QPushButton: pass

import os
sys.path.append(os.path.dirname(os.path.dirname(os.path.abspath(__file__))))

from utils.config_manager import get_config_manager, get_ui_setting, get_app_setting
from utils.logger import get_logger, LogType
from utils.helpers import FormatHelper, CalculationHelper

try:
    from ui.styles import COLORS
except ImportError:
    COLORS = {
        'success': '#4CAF50',
        'danger': '#F44336'
    }

# Import UI components
try:
    from ui.flow_layout import FlowLayout
    FLOW_LAYOUT_AVAILABLE = True
except ImportError:
    FLOW_LAYOUT_AVAILABLE = False

try:
    from ui.balance_card import BalanceCard
    from ui.portfolio_summary_card import PortfolioSummaryCard, StatCard
    CARDS_AVAILABLE = True
except ImportError:
    CARDS_AVAILABLE = False

class PortfolioSummaryCard(QWidget):
    """Karta podsumowania portfela z animacjami"""
    
    def __init__(self, parent=None):
        super().__init__(parent)
        self.setObjectName("portfolioSummaryCard")
        self.setup_ui()
        self.apply_style()
    
    def setup_ui(self):
        """Konfiguracja UI karty podsumowania"""
        layout = QVBoxLayout(self)
        layout.setContentsMargins(20, 20, 20, 20)
        layout.setSpacing(15)
        
        # Tytuł
        title = QLabel("Podsumowanie Portfela")
        title.setObjectName("summaryTitle")
        layout.addWidget(title)
        
        # Główne metryki
        metrics_layout = QHBoxLayout()
        
        # Całkowita wartość
        self.total_value_label = QLabel("$0.00")
        self.total_value_label.setObjectName("totalValue")
        metrics_layout.addWidget(self.total_value_label)
        
        # Zmiana 24h
        self.change_24h_label = QLabel("$0.00 (0.00%)")
        self.change_24h_label.setObjectName("change24h")
        metrics_layout.addWidget(self.change_24h_label)
        
        # Dzienny P&L
        self.daily_pnl_label = QLabel("$0.00")
        self.daily_pnl_label.setObjectName("dailyPnL")
        metrics_layout.addWidget(self.daily_pnl_label)
        
        layout.addLayout(metrics_layout)
        
        # Liczba aktywów
        self.assets_count_label = QLabel("0 aktywów")
        self.assets_count_label.setObjectName("assetsCount")
        layout.addWidget(self.assets_count_label)
    
    def apply_style(self):
        """Zastosuj style do karty"""
        self.setStyleSheet("""
            QWidget#portfolioSummaryCard {
                background: #ffffff;
                border: 1px solid rgba(29, 53, 87, 0.08);
                border-radius: 18px;
                margin: 4px 0;
                padding: 4px;
                box-shadow: 0 12px 32px rgba(15, 23, 42, 0.06);
            }
            QLabel#summaryTitle {
                font-size: 18px;
                font-weight: 600;
                color: #1f2a44;
            }
            QLabel#totalValue {
                font-size: 28px;
                font-weight: 700;
                color: #0f172a;
            }
            QLabel#change24h, QLabel#dailyPnL {
                font-size: 15px;
                font-weight: 600;
                color: #64748b;
            }
            QLabel#assetsCount {
                font-size: 13px;
                color: #5f6c7b;
            }
        """)
    
    def update_data(self, portfolio_data: Dict[str, Any]):
        """Aktualizuj dane w karcie"""
        try:
            # Całkowita wartość
            total_value = portfolio_data.get('total_value', 0.0)
            self.total_value_label.setText(f"${total_value:,.2f}")
            
            # Zmiana 24h
            change_24h = portfolio_data.get('change_24h', 0.0)
            change_24h_percent = portfolio_data.get('change_24h_percent', 0.0)
            change_color = COLORS.get('success', '#4CAF50') if change_24h >= 0 else COLORS.get('danger', '#F44336')
            change_sign = "+" if change_24h >= 0 else ""
            
            self.change_24h_label.setText(f"{change_sign}${change_24h:.2f} ({change_sign}{change_24h_percent:.2f}%)")
            self.change_24h_label.setStyleSheet(f"color: {change_color};")
            
            # Dzienny P&L
            daily_pnl = portfolio_data.get('daily_pnl', 0.0)
            pnl_color = COLORS.get('success', '#4CAF50') if daily_pnl >= 0 else COLORS.get('danger', '#F44336')
            pnl_sign = "+" if daily_pnl >= 0 else ""
            
            self.daily_pnl_label.setText(f"{pnl_sign}${daily_pnl:.2f}")
            self.daily_pnl_label.setStyleSheet(f"color: {pnl_color};")
            
            # Liczba aktywów
            assets_count = portfolio_data.get('assets_count', 0)
            self.assets_count_label.setText(f"{assets_count} aktywów")
            
        except Exception as e:
            print(f"Error updating portfolio summary: {e}")

class BalanceCard(QWidget):
    """Karta pojedynczego balansu"""
    
    def __init__(self, symbol: str, balance_data: Dict[str, Any], parent=None):
        super().__init__(parent)
        self.setObjectName("balanceCard")
        self.symbol = symbol
        self.balance_data = balance_data
        self.setup_ui()
        self.apply_style()
    
    def setup_ui(self):
        """Konfiguracja UI karty balansu"""
        layout = QVBoxLayout(self)
        layout.setContentsMargins(15, 15, 15, 15)
        layout.setSpacing(8)
        
        # Symbol
        symbol_label = QLabel(self.symbol)
        symbol_label.setObjectName("symbolLabel")
        layout.addWidget(symbol_label)
        
        # Balance
        balance = self.balance_data.get('balance', 0.0)
        self.balance_label = QLabel(f"{balance:.8f}")
        self.balance_label.setObjectName("balanceLabel")
        layout.addWidget(self.balance_label)
        
        # USD Value
        usd_value = self.balance_data.get('usd_value', 0.0)
        self.usd_value_label = QLabel(f"${usd_value:.2f}")
        self.usd_value_label.setObjectName("usdValueLabel")
        layout.addWidget(self.usd_value_label)
        
        # Price
        price = self.balance_data.get('price', 0.0)
        self.price_label = QLabel(f"${price:.4f}")
        self.price_label.setObjectName("priceLabel")
        layout.addWidget(self.price_label)
    
    def apply_style(self):
        """Zastosuj style do karty"""
        self.setStyleSheet("""
            QWidget#balanceCard {
                background: #ffffff;
                border: 1px solid rgba(29, 53, 87, 0.08);
                border-radius: 16px;
                margin: 4px 0;
                padding: 4px;
                box-shadow: 0 8px 24px rgba(15, 23, 42, 0.06);
            }
            QLabel#symbolLabel {
                font-size: 16px;
                font-weight: 600;
                color: #1f2a44;
            }
            QLabel#balanceLabel {
                font-size: 15px;
                color: #0f172a;
                font-weight: 600;
            }
            QLabel#usdValueLabel {
                font-size: 14px;
                font-weight: 600;
                color: #2563eb;
            }
            QLabel#priceLabel {
                font-size: 12px;
                color: #5f6c7b;
            }
        """)
    
    def update_data(self, balance_data: Dict[str, Any]):
        """Aktualizuj dane karty"""
        self.balance_data = balance_data
        
        balance = balance_data.get('balance', 0.0)
        self.balance_label.setText(f"{balance:.8f}")
        
        usd_value = balance_data.get('usd_value', 0.0)
        self.usd_value_label.setText(f"${usd_value:.2f}")
        
        price = balance_data.get('price', 0.0)
        self.price_label.setText(f"${price:.4f}")

class TransactionHistoryWidget(QWidget):
    """Widget historii transakcji"""
    
    def __init__(self, parent=None):
        super().__init__(parent)
        self.setup_ui()
    
    def setup_ui(self):
        """Konfiguracja UI historii transakcji"""
        layout = QVBoxLayout(self)

        frame = QFrame()
        frame.setObjectName("sectionCard")
        frame_layout = QVBoxLayout(frame)
        frame_layout.setContentsMargins(24, 24, 24, 24)
        frame_layout.setSpacing(18)

        header_layout = QHBoxLayout()

        title = QLabel("Historia transakcji")
        title.setObjectName("sectionTitle")
        header_layout.addWidget(title)

        header_layout.addStretch()

        filter_combo = QComboBox()
        filter_combo.addItems(["Wszystkie", "Kupno", "Sprzedaż", "Ostatnie 24h", "Ostatni tydzień"])
        header_layout.addWidget(filter_combo)

        frame_layout.addLayout(header_layout)

        description = QLabel("Rejestrowane zdarzenia handlowe synchronizowane są z modułem transakcyjnym. Wybierz filtr, aby zawęzić listę.")
        description.setObjectName("cardSubtitle")
        description.setWordWrap(True)
        frame_layout.addWidget(description)

        self.transactions_table = QTableWidget()
        self.transactions_table.setColumnCount(6)
        self.transactions_table.setHorizontalHeaderLabels([
            "Data", "Para", "Typ", "Ilość", "Cena", "Wartość"
        ])

        header = self.transactions_table.horizontalHeader()
        header.setStretchLastSection(True)

        self.transactions_table.setAlternatingRowColors(True)
        self.transactions_table.setSelectionBehavior(QTableWidget.SelectionBehavior.SelectRows)
        self.transactions_table.setSelectionMode(QTableWidget.SelectionMode.NoSelection)

        frame_layout.addWidget(self.transactions_table)
        layout.addWidget(frame)
    
    def update_transactions(self, transactions: List[Dict[str, Any]]):
        """Aktualizuj listę transakcji"""
        try:
            self.transactions_table.setRowCount(len(transactions))
            
            for row, transaction in enumerate(transactions):
                # Data
                timestamp = transaction.get('timestamp', datetime.now())
                if isinstance(timestamp, str):
                    timestamp = datetime.fromisoformat(timestamp)
                
                self.transactions_table.setItem(row, 0, QTableWidgetItem(
                    timestamp.strftime('%Y-%m-%d %H:%M:%S')
                ))
                
                # Para
                self.transactions_table.setItem(row, 1, QTableWidgetItem(
                    transaction.get('symbol', 'N/A')
                ))
                
                # Typ
                side = transaction.get('side', 'unknown')
                self.transactions_table.setItem(row, 2, QTableWidgetItem(side.upper()))
                
                # Ilość
                quantity = transaction.get('quantity', 0.0)
                self.transactions_table.setItem(row, 3, QTableWidgetItem(f"{quantity:.8f}"))
                
                # Cena
                price = transaction.get('price', 0.0)
                self.transactions_table.setItem(row, 4, QTableWidgetItem(f"${price:.4f}"))
                
                # Wartość
                value = quantity * price
                self.transactions_table.setItem(row, 5, QTableWidgetItem(f"${value:.2f}"))
                
        except Exception as e:
            print(f"Error updating transactions: {e}")

class PortfolioStatsWidget(QWidget):
    """Widget statystyk portfela"""
    
    def __init__(self, parent=None):
        super().__init__(parent)
        self.setup_ui()
    
    def setup_ui(self):
        """Konfiguracja UI statystyk"""
        layout = QVBoxLayout(self)

        frame = QFrame()
        frame.setObjectName("sectionCard")
        frame_layout = QVBoxLayout(frame)
        frame_layout.setContentsMargins(24, 24, 24, 24)
        frame_layout.setSpacing(12)

        title = QLabel("Zaawansowane statystyki")
        title.setObjectName("sectionTitle")
        frame_layout.addWidget(title)

        placeholder = QLabel("Statystyki portfela będą tutaj")
        placeholder.setAlignment(Qt.AlignmentFlag.AlignCenter)
        placeholder.setObjectName("placeholderText")
        placeholder.setStyleSheet("color: #5f6c7b; font-style: italic;")
        frame_layout.addWidget(placeholder)

        layout.addWidget(frame)

class UpdatedPortfolioWidget(QWidget):
    """
    Zaktualizowany widget portfela z integracją IntegratedDataManager
    """
    
    def __init__(self, integrated_data_manager, parent=None):
        if not PYQT_AVAILABLE:
            print("PyQt6 not available, UpdatedPortfolioWidget will not function properly")
            return
            
        super().__init__(parent)
        
        self.integrated_data_manager = integrated_data_manager
        self.config_manager = get_config_manager()
        self.logger = get_logger("updated_portfolio", LogType.USER)
        
        # Dane portfela
        self.portfolio_data = {}
        self.balances = {}
        self.transactions = []
        self.balance_cards = {}
        
        # Timer odświeżania
        self.refresh_timer = QTimer()
        self.refresh_timer.timeout.connect(self.refresh_data)
        
        self.setup_ui()
        self.setup_data_callbacks()
        self.apply_theme()
        self.start_refresh_timer()
        
        self.logger.info("Updated portfolio widget initialized")
    
    def setup_ui(self):
        """Konfiguracja interfejsu"""
        layout = QVBoxLayout(self)
        layout.setSpacing(18)
        layout.setContentsMargins(24, 24, 24, 24)

        header_frame = QFrame()
        header_frame.setObjectName("sectionCard")
        header_layout = QHBoxLayout(header_frame)
        header_layout.setContentsMargins(24, 24, 24, 24)
        header_layout.setSpacing(16)

        header_texts = QVBoxLayout()
        title = QLabel("Stan portfela")
        title.setObjectName("pageTitle")
        title.setFont(QFont("Segoe UI", 20, QFont.Weight.Bold))
        title.setStyleSheet("color: #1f2a44;")
        header_texts.addWidget(title)

        subtitle = QLabel("Kontroluj wyceny aktywów, historię transakcji oraz agregowane statystyki w jednym miejscu.")
        subtitle.setObjectName("cardSubtitle")
        subtitle.setWordWrap(True)
        header_texts.addWidget(subtitle)
        header_texts.addStretch()
        header_layout.addLayout(header_texts, stretch=3)

        actions_layout = QVBoxLayout()
        actions_layout.setSpacing(10)

        refresh_btn = QPushButton("🔄 Odśwież")
        refresh_btn.setObjectName("inlineAction")
        refresh_btn.setCursor(Qt.CursorShape.PointingHandCursor)
        refresh_btn.clicked.connect(self.refresh_data)
        actions_layout.addWidget(refresh_btn)

        export_btn = QPushButton("📊 Eksportuj")
        export_btn.setObjectName("inlineAction")
        export_btn.setCursor(Qt.CursorShape.PointingHandCursor)
        export_btn.clicked.connect(self.export_portfolio)
        actions_layout.addWidget(export_btn)
        actions_layout.addStretch()

        header_layout.addLayout(actions_layout, stretch=1)

        layout.addWidget(header_frame)

        content_scroll = QScrollArea()
        content_scroll.setWidgetResizable(True)
        content_scroll.setHorizontalScrollBarPolicy(Qt.ScrollBarPolicy.ScrollBarAlwaysOff)
        try:
            content_scroll.setFrameShape(QFrame.Shape.NoFrame)
        except Exception:
            pass

        content_widget = QWidget()
        content_layout = QVBoxLayout(content_widget)
        content_layout.setSpacing(24)
        content_layout.setContentsMargins(4, 4, 4, 24)

        # Podsumowanie portfela
        self.portfolio_summary_card = PortfolioSummaryCard()
        content_layout.addWidget(self.portfolio_summary_card)

        # Tabs dla różnych widoków
        self.tabs = QTabWidget()

        # Tab: Salda
        self.setup_balances_tab()
        self.tabs.addTab(self.balances_widget, "Salda")

        # Tab: Historia transakcji
        self.transaction_history = TransactionHistoryWidget()
        self.tabs.addTab(self.transaction_history, "Historia Transakcji")

        # Tab: Statystyki
        self.portfolio_stats = PortfolioStatsWidget()
        self.tabs.addTab(self.portfolio_stats, "Statystyki")

        content_layout.addWidget(self.tabs)
        content_layout.addStretch()
        content_scroll.setWidget(content_widget)
        layout.addWidget(content_scroll)
    
    def setup_balances_tab(self):
        """Konfiguracja zakładki sald"""
        self.balances_widget = QWidget()
        layout = QVBoxLayout(self.balances_widget)

        balances_frame = QFrame()
        balances_frame.setObjectName("sectionCard")
        balances_layout = QVBoxLayout(balances_frame)
        balances_layout.setContentsMargins(24, 24, 24, 24)
        balances_layout.setSpacing(18)

        balances_header = QLabel("Salda kryptowalut")
        balances_header.setObjectName("sectionTitle")
        balances_layout.addWidget(balances_header)

        balances_description = QLabel("Poniższe karty pobierane są z aktualnego stanu konta. Dane są synchronizowane z IntegratedDataManager.")
        balances_description.setObjectName("cardSubtitle")
        balances_description.setWordWrap(True)
        balances_layout.addWidget(balances_description)

        scroll_area = QScrollArea()
        scroll_area.setWidgetResizable(True)
        scroll_area.setHorizontalScrollBarPolicy(Qt.ScrollBarPolicy.ScrollBarAlwaysOff)

        self.balances_container = QWidget()

        if FLOW_LAYOUT_AVAILABLE:
            self.balances_layout = FlowLayout(self.balances_container)
        else:
            self.balances_layout = QGridLayout(self.balances_container)

        scroll_area.setWidget(self.balances_container)
        balances_layout.addWidget(scroll_area)

        layout.addWidget(balances_frame)
    
    def setup_data_callbacks(self):
        """Konfiguracja callbacków dla aktualizacji danych"""
        # Subskrypcje na aktualizacje danych portfela
        self.integrated_data_manager.subscribe_to_ui_updates(
            'portfolio_update', self.on_portfolio_update
        )
        self.integrated_data_manager.subscribe_to_ui_updates(
            'balance_update', self.on_balance_update
        )
        self.integrated_data_manager.subscribe_to_ui_updates(
            'transaction_update', self.on_transaction_update
        )
    
    def on_portfolio_update(self, portfolio_data):
        """Callback dla aktualizacji danych portfela"""
        try:
            def _apply():
                try:
                    self.portfolio_data = portfolio_data
                    self.portfolio_summary_card.update_data(portfolio_data)
                    self.logger.info("Portfolio data updated from IntegratedDataManager")
                except Exception as exc:
                    self.logger.error(f"Error applying portfolio data: {exc}")

            # Zapewnij wykonanie w głównym wątku UI
            if PYQT_AVAILABLE and QThread.currentThread() != self.thread():
                QTimer.singleShot(0, _apply)
            else:
                _apply()
        except Exception as e:
            self.logger.error(f"Error updating portfolio data: {e}")
    
    def on_balance_update(self, balance_data):
        """Callback dla aktualizacji sald"""
        try:
            def _apply():
                try:
                    self.balances = balance_data
                    self.update_balance_cards()
                    self.logger.info("Balance data updated from IntegratedDataManager")
                except Exception as exc:
                    self.logger.error(f"Error applying balance data: {exc}")

            # Zapewnij wykonanie w głównym wątku UI
            if PYQT_AVAILABLE and QThread.currentThread() != self.thread():
                QTimer.singleShot(0, _apply)
            else:
                _apply()
        except Exception as e:
            self.logger.error(f"Error updating balance data: {e}")
    
    def on_transaction_update(self, transaction_data):
        """Callback dla aktualizacji transakcji"""
        try:
            def _normalize(tx: Dict[str, Any]) -> Dict[str, Any]:
                # Map fields from various possible sources to the expected structure
                ts = tx.get('timestamp')
                if not ts:
                    time_str = tx.get('time')
                    if isinstance(time_str, str):
                        try:
                            today = datetime.now().date()
                            h, m, s = [int(part) for part in time_str.split(':')]
                            ts = datetime(today.year, today.month, today.day, h, m, s)
                        except Exception:
                            ts = datetime.now()
                    else:
                        ts = datetime.now()
                elif isinstance(ts, str):
                    try:
                        ts = datetime.fromisoformat(ts)
                    except Exception:
                        ts = datetime.now()
                symbol = tx.get('symbol') or tx.get('pair') or 'N/A'
                side = tx.get('side', 'unknown')
                quantity = tx.get('quantity', tx.get('amount', 0.0)) or 0.0
                price = tx.get('price', 0.0) or 0.0
                return {
                    'timestamp': ts,
                    'symbol': symbol,
                    'side': side,
                    'quantity': float(quantity) if isinstance(quantity, (int, float)) else 0.0,
                    'price': float(price) if isinstance(price, (int, float)) else 0.0,
                }

            def _apply():
                try:
                    if isinstance(transaction_data, list):
                        self.transactions = [_normalize(tx) for tx in transaction_data]
                    else:
                        normalized = _normalize(transaction_data)
                        self.transactions.insert(0, normalized)
                        self.transactions = self.transactions[:100]
                    self.transaction_history.update_transactions(self.transactions)
                    self.logger.info("Transaction data updated from IntegratedDataManager")
                except Exception as exc:
                    self.logger.error(f"Error applying transaction data: {exc}")

            # Zapewnij wykonanie w głównym wątku UI
            if PYQT_AVAILABLE and QThread.currentThread() != self.thread():
                QTimer.singleShot(0, _apply)
            else:
                _apply()
        except Exception as e:
            self.logger.error(f"Error updating transaction data: {e}")
    
    def update_balance_cards(self):
        """Aktualizuj karty sald"""
        try:
            # Usuń stare karty
            for card in self.balance_cards.values():
                card.setParent(None)
            self.balance_cards.clear()
            
            # Dodaj nowe karty
            for symbol, balance_data in self.balances.items():
                if balance_data.get('balance', 0) > 0:  # Pokaż tylko niezerowe salda
                    card = BalanceCard(symbol, balance_data)
                    self.balance_cards[symbol] = card
                    
                    if FLOW_LAYOUT_AVAILABLE:
                        self.balances_layout.addWidget(card)
                    else:
                        row = len(self.balance_cards) // 4
                        col = len(self.balance_cards) % 4
                        self.balances_layout.addWidget(card, row, col)
            
            # Jeśli brak sald, pokaż placeholder
            if not self.balance_cards:
                placeholder = QLabel("Brak sald do wyświetlenia")
                placeholder.setAlignment(Qt.AlignmentFlag.AlignCenter)
                placeholder.setObjectName("placeholderText")
                self.balances_layout.addWidget(placeholder)
                
        except Exception as e:
            self.logger.error(f"Error updating balance cards: {e}")
    
    def refresh_data(self):
        """Odśwież dane portfela"""
        try:
            if not self.integrated_data_manager.initialized:
                self.logger.warning("IntegratedDataManager not initialized")
                return
            
            # Uruchom asynchroniczne odświeżanie danych, uwzględniając brak działającej pętli
            import asyncio, threading
            try:
                loop = asyncio.get_running_loop()
                loop.create_task(self._async_refresh_data())
            except RuntimeError:
                threading.Thread(target=self._run_async_refresh_in_thread, daemon=True).start()
            
        except Exception as e:
            self.logger.error(f"Error refreshing portfolio data: {e}")
    
    def _run_async_refresh_in_thread(self):
        """Uruchomienie _async_refresh_data w nowej pętli event loop (w osobnym wątku)"""
        try:
            import asyncio
            asyncio.run(self._async_refresh_data())
        except Exception as e:
            self.logger.error(f"Error running async refresh in thread: {e}")
    
    async def _async_refresh_data(self):
        """Asynchroniczne odświeżanie danych portfela"""
        try:
            # Pobierz dane portfela
            portfolio_data = await self.integrated_data_manager.get_portfolio_data()
            if portfolio_data:
                self.on_portfolio_update(portfolio_data)
            
            # Pobierz salda
            balance_data = await self.integrated_data_manager.get_balance_data()
            if balance_data:
                self.on_balance_update(balance_data)
            
            # Pobierz historię transakcji (użyj get_recent_trades zamiast nieistniejącego get_transaction_history)
            recent_trades = await self.integrated_data_manager.get_recent_trades(limit=50)
            if recent_trades:
                self.on_transaction_update(recent_trades)
            
        except Exception as e:
            self.logger.error(f"Error in async portfolio refresh: {e}")
    
    def export_portfolio(self):
        """Eksportuj dane portfela"""
        try:
            # Placeholder dla funkcji eksportu
            QMessageBox.information(
                self,
                "Eksport",
                "Funkcja eksportu zostanie wkrótce dodana"
            )
            
        except Exception as e:
            self.logger.error(f"Error exporting portfolio: {e}")
    
    def apply_theme(self):
        """Zastosuj motyw"""
<<<<<<< HEAD
        try:
            from ui.styles import get_theme_style
            self.setStyleSheet(get_theme_style(dark_mode=False))
        except Exception:
            self.setStyleSheet("""
                QWidget {
                    background-color: #f4f6fb;
                }
                QLabel#pageTitle {
                    font-size: 24px;
                    font-weight: bold;
                    color: #1f2a44;
                    margin-bottom: 10px;
                }
                QLabel#sectionTitle {
                    font-size: 18px;
                    font-weight: 600;
                    color: #1f2a44;
                    margin: 10px 0;
                }
                QPushButton#inlineAction, QPushButton#actionButton {
                    background: qlineargradient(x1:0, y1:0, x2:1, y2:0,
                        stop:0 #667eea, stop:1 #764ba2);
                    color: white;
                    border: none;
                    border-radius: 10px;
                    padding: 10px 20px;
                    font-weight: 600;
                }
                QLabel#placeholderText {
                    color: #5f6c7b;
                    font-size: 16px;
                    padding: 40px;
                }
                QTabWidget::pane {
                    border: 1px solid rgba(15, 23, 42, 0.08);
                    border-radius: 12px;
                    background-color: white;
                }
                QTabBar::tab {
                    background-color: #e9ecfb;
                    padding: 10px 18px;
                    margin-right: 2px;
                    border-top-left-radius: 10px;
                    border-top-right-radius: 10px;
                    color: #465165;
                }
                QTabBar::tab:selected {
                    background: qlineargradient(x1:0, y1:0, x2:1, y2:0,
                        stop:0 #667eea, stop:1 #764ba2);
                    color: white;
                    font-weight: 600;
                }
            """)
=======
        # Ciemny, spójny motyw zgodny z globalnymi stylami
        self.setStyleSheet("""
            QWidget {
                background-color: #1a1a1a;
                color: #eaeaea;
            }
            QLabel#pageTitle {
                font-size: 24px;
                font-weight: bold;
                color: #ffffff;
                margin-bottom: 10px;
            }
            QLabel#sectionTitle {
                font-size: 18px;
                font-weight: 600;
                color: #e0e0e0;
                margin: 10px 0;
            }
            QPushButton#actionButton {
                background-color: #667eea;
                color: white;
                border: none;
                border-radius: 8px;
                padding: 8px 16px;
                font-weight: 600;
            }
            QPushButton#actionButton:hover {
                background-color: #576bd6;
            }
            QPushButton#actionButton:pressed {
                background-color: #4a5bc0;
            }
            QLabel#placeholderText {
                color: #9aa0a6;
                font-size: 16px;
                padding: 40px;
            }
            QTabWidget::pane {
                border: 1px solid #3a3a3a;
                border-radius: 10px;
                background-color: #181818;
            }
            QTabBar::tab {
                background-color: #2b2b2b;
                color: #e6e6e6;
                padding: 10px 18px;
                margin-right: 3px;
                border-top-left-radius: 10px;
                border-top-right-radius: 10px;
                font-weight: 600;
            }
            QTabBar::tab:selected {
                background: qlineargradient(x1:0, y1:0, x2:1, y2:0,
                    stop:0 #667eea, stop:1 #764ba2);
                color: #ffffff;
                border-bottom: 2px solid #667eea;
            }
        """)
>>>>>>> 0cdd1ea1
    
    def start_refresh_timer(self):
        """Uruchom timer odświeżania"""
        try:
            # Odśwież dane natychmiast
            self.refresh_data()
            
            # Ustaw timer na odświeżanie co 30 sekund
            refresh_interval = get_app_setting('portfolio_refresh_interval', 30000)  # ms
            self.refresh_timer.start(refresh_interval)
            
            self.logger.info("Portfolio refresh timer started")
            
        except Exception as e:
            self.logger.error(f"Error starting refresh timer: {e}")
    
    def closeEvent(self, event):
        """Obsługa zamknięcia widgetu"""
        try:
            # Zatrzymaj timer
            if self.refresh_timer.isActive():
                self.refresh_timer.stop()
            
            self.logger.info("Portfolio widget closed")
            event.accept()
            
        except Exception as e:
            self.logger.error(f"Error closing portfolio widget: {e}")
            event.accept()<|MERGE_RESOLUTION|>--- conflicted
+++ resolved
@@ -731,62 +731,6 @@
     
     def apply_theme(self):
         """Zastosuj motyw"""
-<<<<<<< HEAD
-        try:
-            from ui.styles import get_theme_style
-            self.setStyleSheet(get_theme_style(dark_mode=False))
-        except Exception:
-            self.setStyleSheet("""
-                QWidget {
-                    background-color: #f4f6fb;
-                }
-                QLabel#pageTitle {
-                    font-size: 24px;
-                    font-weight: bold;
-                    color: #1f2a44;
-                    margin-bottom: 10px;
-                }
-                QLabel#sectionTitle {
-                    font-size: 18px;
-                    font-weight: 600;
-                    color: #1f2a44;
-                    margin: 10px 0;
-                }
-                QPushButton#inlineAction, QPushButton#actionButton {
-                    background: qlineargradient(x1:0, y1:0, x2:1, y2:0,
-                        stop:0 #667eea, stop:1 #764ba2);
-                    color: white;
-                    border: none;
-                    border-radius: 10px;
-                    padding: 10px 20px;
-                    font-weight: 600;
-                }
-                QLabel#placeholderText {
-                    color: #5f6c7b;
-                    font-size: 16px;
-                    padding: 40px;
-                }
-                QTabWidget::pane {
-                    border: 1px solid rgba(15, 23, 42, 0.08);
-                    border-radius: 12px;
-                    background-color: white;
-                }
-                QTabBar::tab {
-                    background-color: #e9ecfb;
-                    padding: 10px 18px;
-                    margin-right: 2px;
-                    border-top-left-radius: 10px;
-                    border-top-right-radius: 10px;
-                    color: #465165;
-                }
-                QTabBar::tab:selected {
-                    background: qlineargradient(x1:0, y1:0, x2:1, y2:0,
-                        stop:0 #667eea, stop:1 #764ba2);
-                    color: white;
-                    font-weight: 600;
-                }
-            """)
-=======
         # Ciemny, spójny motyw zgodny z globalnymi stylami
         self.setStyleSheet("""
             QWidget {
@@ -845,7 +789,6 @@
                 border-bottom: 2px solid #667eea;
             }
         """)
->>>>>>> 0cdd1ea1
     
     def start_refresh_timer(self):
         """Uruchom timer odświeżania"""
