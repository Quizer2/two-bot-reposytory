--- conflicted
+++ resolved
@@ -54,18 +54,4 @@
   ```bash
   python tools/check_distribution_readiness.py --json
   ```
-<<<<<<< HEAD
-Raport JSON może zostać zarchiwizowany jako artefakt, blokując merge w razie wykrycia znaczników.
-
-## Przykład: `tools/check_runtime_dependencies.py`
-
-Jeżeli podczas mergowania zobaczysz konflikt w sekcji definiującej parametr `--env-file`, wybierz opcję **Accept incoming change**.
-To właśnie ta wersja korzysta z funkcji `_default_env_file_path()`, która centralizuje logikę wyboru pliku `.env` i eliminuje ręczne
-powielanie ścieżek w różnych gałęziach. Wersja oznaczona jako *current change* pozostawia starszą implementację opartą o
-bezpośrednie sprawdzanie `PRODUCTION_ENV_FILE.exists()`, co ponownie prowadzi do konfliktów przy kolejnych aktualizacjach.
-
-Po zaakceptowaniu właściwej wersji usuń znaczniki konfliktu i wykonaj `git add tools/check_runtime_dependencies.py` przed
-kontynuowaniem merge lub rebase.
-=======
-  Raport JSON może zostać zarchiwizowany jako artefakt, blokując merge w razie wykrycia znaczników.
->>>>>>> 0cdd1ea1
+  Raport JSON może zostać zarchiwizowany jako artefakt, blokując merge w razie wykrycia znaczników.